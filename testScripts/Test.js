--- conflicted
+++ resolved
@@ -9,9 +9,6 @@
     const client = await ElvClient.FromNetworkName({
       networkName: "demo"
     });
-    // const client = await ElvClient.FromConfigurationUrl({
-    //   configUrl: "http://localhost:8008/config?qspace=demov3&self"
-    // });
 
     const wallet = client.GenerateWallet();
     const signer = wallet.AddAccount({
@@ -20,16 +17,7 @@
 
     client.SetSigner({signer});
 
-<<<<<<< HEAD
-    const versionHash = "";
-
-    const url = await client.FabricUrl({
-      versionHash
-    });
-    console.log("url", url)
-=======
     console.log(await client.ContentLibraries());
->>>>>>> 75a9970a
   } catch(error) {
     console.error(error);
     console.error(JSON.stringify(error, null, 2));
