var _slicedToArray = require("@babel/runtime/helpers/slicedToArray");

var _defineProperty = require("@babel/runtime/helpers/defineProperty");

var _regeneratorRuntime = require("@babel/runtime/regenerator");

var _typeof = require("@babel/runtime/helpers/typeof");

var _asyncToGenerator = require("@babel/runtime/helpers/asyncToGenerator");

var _classCallCheck = require("@babel/runtime/helpers/classCallCheck");

var _createClass = require("@babel/runtime/helpers/createClass");

function ownKeys(object, enumerableOnly) { var keys = Object.keys(object); if (Object.getOwnPropertySymbols) { var symbols = Object.getOwnPropertySymbols(object); enumerableOnly && (symbols = symbols.filter(function (sym) { return Object.getOwnPropertyDescriptor(object, sym).enumerable; })), keys.push.apply(keys, symbols); } return keys; }

function _objectSpread(target) { for (var i = 1; i < arguments.length; i++) { var source = null != arguments[i] ? arguments[i] : {}; i % 2 ? ownKeys(Object(source), !0).forEach(function (key) { _defineProperty(target, key, source[key]); }) : Object.getOwnPropertyDescriptors ? Object.defineProperties(target, Object.getOwnPropertyDescriptors(source)) : ownKeys(Object(source)).forEach(function (key) { Object.defineProperty(target, key, Object.getOwnPropertyDescriptor(source, key)); }); } return target; }

var _require = require("../ElvClient"),
    ElvClient = _require.ElvClient;

var Configuration = require("./Configuration");

var _require2 = require("./Utils"),
    LinkTargetHash = _require2.LinkTargetHash,
    FormatNFT = _require2.FormatNFT,
    ActionPopup = _require2.ActionPopup;

var HTTPClient = require("../HttpClient");

var UrlJoin = require("url-join");

var Utils = require("../Utils");

var Ethers = require("ethers");

var inBrowser = typeof window !== "undefined";
var embedded = inBrowser && window.top !== window.self;
var localStorageAvailable = false;

try {
  typeof localStorage !== "undefined" && localStorage.getItem("test");
  localStorageAvailable = true; // eslint-disable-next-line no-empty
} catch (error) {}
/**
 * Use the <a href="#.Initialize">Initialize</a> method to initialize a new client.
 *
 *
 * See the Modules section on the sidebar for all client methods unrelated to login and authorization
 */


var ElvWalletClient = /*#__PURE__*/function () {
  "use strict";

  function ElvWalletClient(_ref) {
    var appId = _ref.appId,
        client = _ref.client,
        network = _ref.network,
        mode = _ref.mode,
        marketplaceInfo = _ref.marketplaceInfo,
        previewMarketplaceHash = _ref.previewMarketplaceHash,
        storeAuthToken = _ref.storeAuthToken;

    _classCallCheck(this, ElvWalletClient);

    this.appId = appId;
    this.client = client;
    this.loggedIn = false;
    this.network = network;
    this.mode = mode;
    this.purchaseMode = Configuration[network][mode].purchaseMode;
    this.mainSiteId = Configuration[network][mode].siteId;
    this.appUrl = Configuration[network][mode].appUrl;
    this.publicStaticToken = client.staticToken;
    this.storeAuthToken = storeAuthToken;
    this.selectedMarketplaceInfo = marketplaceInfo;
    this.previewMarketplaceId = previewMarketplaceHash ? Utils.DecodeVersionHash(previewMarketplaceHash).objectId : undefined;
    this.previewMarketplaceHash = previewMarketplaceHash;
    this.availableMarketplaces = {};
    this.availableMarketplacesById = {};
    this.marketplaceHashes = {};
    this.stateStoreUrls = Configuration[network].stateStoreUrls;
    this.stateStoreClient = new HTTPClient({
      uris: this.stateStoreUrls
    }); // Caches

    this.cachedMarketplaces = {};
    this.cachedCSS = {};
    this.utils = client.utils;
  }

  _createClass(ElvWalletClient, [{
    key: "Log",
    value: function Log(message) {
      var error = arguments.length > 1 && arguments[1] !== undefined ? arguments[1] : false;
      var errorObject = arguments.length > 2 ? arguments[2] : undefined;

      if (error) {
        // eslint-disable-next-line no-console
        console.error("Eluvio Wallet Client:", message);
      } else {
        // eslint-disable-next-line no-console
        console.log("Eluvio Wallet Client:", message);
      }

      if (errorObject) {
        // eslint-disable-next-line no-console
        console.error(errorObject);
      }
    }
    /**
     * Initialize the wallet client.
     *
     * Specify tenantSlug and marketplaceSlug to automatically associate this tenant with a particular marketplace.
     *
     *
     * @methodGroup Initialization
     * @namedParams
     * @param {string} appId - A string identifying your app. This is used for namespacing user profile data.
     * @param {string} network=main - Name of the Fabric network to use (`main`, `demo`)
     * @param {string} mode=production - Environment to use (`production`, `staging`)
     * @param {Object=} marketplaceParams - Marketplace parameters
     * @param {boolean=} storeAuthToken=true - If specified, auth tokens will be stored in localstorage (if available)
     * @param {Object=} client - Existing instance of ElvClient to use instead of initializing a new one
     *
     * @returns {Promise<ElvWalletClient>}
     */

  }, {
    key: "CanSign",
    value:
    /* Login and authorization */

    /**
     * Check if this client can sign without opening a popup.
     *
     * Generally, Eluvio custodial wallet users will require a popup prompt, while Metamask and custom OAuth users will not.
     *
     * @methodGroup Signatures
     * @returns {boolean} - Whether or not this client can sign a message without a popup.
     */
    function CanSign() {
      if (!this.loggedIn) {
        return false;
      }

      return !!this.__authorization.clusterToken || inBrowser && !!(this.UserInfo().walletName.toLowerCase() === "metamask" && window.ethereum && window.ethereum.isMetaMask && window.ethereum.chainId);
    }
    /**
     * <b><i>Requires login</i></b>
     *
     * Request the current user sign the specified message.
     *
     * If this client is not able to perform the signature (Eluvio custodial OAuth users), a popup will be opened and the user will be prompted to sign.
     *
     * To check if the signature can be done without a popup, use the <a href="#CanSign">CanSign</a> method.
     *
     * @methodGroup Signatures
     * @namedParams
     * @param {string} message - The message to sign
     *
     * @throws - If the user rejects the signature or closes the popup, an error will be thrown.
     *
     * @returns {Promise<string>} - The signature of the message
     */

  }, {
    key: "PersonalSign",
    value: function () {
      var _PersonalSign = _asyncToGenerator( /*#__PURE__*/_regeneratorRuntime.mark(function _callee3(_ref2) {
        var message, parameters, url;
        return _regeneratorRuntime.wrap(function _callee3$(_context3) {
          while (1) {
            switch (_context3.prev = _context3.next) {
              case 0:
                message = _ref2.message;

                if (this.loggedIn) {
                  _context3.next = 3;
                  break;
                }

                throw Error("ElvWalletClient: Unable to perform signature - Not logged in");

              case 3:
                if (!this.CanSign()) {
                  _context3.next = 19;
                  break;
                }

                if (!this.__authorization.clusterToken) {
                  _context3.next = 12;
                  break;
                }

                // Custodial wallet sign
                message = _typeof(message) === "object" ? JSON.stringify(message) : message;
                message = Ethers.utils.keccak256(Buffer.from("\x19Ethereum Signed Message:\n".concat(message.length).concat(message), "utf-8"));
                _context3.next = 9;
                return this.client.authClient.Sign(message);

              case 9:
                return _context3.abrupt("return", _context3.sent);

              case 12:
                if (!(this.UserInfo().walletName.toLowerCase() === "metamask")) {
                  _context3.next = 16;
                  break;
                }

                return _context3.abrupt("return", this.SignMetamask({
                  message: message,
                  address: this.UserAddress()
                }));

              case 16:
                throw Error("ElvWalletClient: Unable to sign");

              case 17:
                _context3.next = 21;
                break;

              case 19:
                if (inBrowser) {
                  _context3.next = 21;
                  break;
                }

                throw Error("ElvWalletClient: Unable to sign");

              case 21:
                parameters = {
                  action: "personal-sign",
                  message: message,
                  logIn: true
                };
                url = new URL(this.appUrl);
                url.hash = UrlJoin("/action", "sign", Utils.B58(JSON.stringify(parameters)));
                url.searchParams.set("origin", window.location.origin);

                if (!(!embedded && window.location.origin === url.origin)) {
                  _context3.next = 27;
                  break;
                }

                throw Error("ElvWalletClient: Unable to sign");

              case 27:
                _context3.next = 29;
                return new Promise( /*#__PURE__*/function () {
                  var _ref3 = _asyncToGenerator( /*#__PURE__*/_regeneratorRuntime.mark(function _callee2(resolve, reject) {
                    return _regeneratorRuntime.wrap(function _callee2$(_context2) {
                      while (1) {
                        switch (_context2.prev = _context2.next) {
                          case 0:
                            _context2.next = 2;
                            return ActionPopup({
                              mode: "tab",
                              url: url.toString(),
                              onCancel: function onCancel() {
                                return reject("User cancelled sign");
                              },
                              onMessage: function () {
                                var _onMessage = _asyncToGenerator( /*#__PURE__*/_regeneratorRuntime.mark(function _callee(event, Close) {
                                  return _regeneratorRuntime.wrap(function _callee$(_context) {
                                    while (1) {
                                      switch (_context.prev = _context.next) {
                                        case 0:
                                          if (!(!event || !event.data || event.data.type !== "FlowResponse")) {
                                            _context.next = 2;
                                            break;
                                          }

                                          return _context.abrupt("return");

                                        case 2:
                                          try {
                                            resolve(event.data.response);
                                          } catch (error) {
                                            reject(error);
                                          } finally {
                                            Close();
                                          }

                                        case 3:
                                        case "end":
                                          return _context.stop();
                                      }
                                    }
                                  }, _callee);
                                }));

                                function onMessage(_x4, _x5) {
                                  return _onMessage.apply(this, arguments);
                                }

                                return onMessage;
                              }()
                            });

                          case 2:
                          case "end":
                            return _context2.stop();
                        }
                      }
                    }, _callee2);
                  }));

                  return function (_x2, _x3) {
                    return _ref3.apply(this, arguments);
                  };
                }());

              case 29:
                return _context3.abrupt("return", _context3.sent);

              case 30:
              case "end":
                return _context3.stop();
            }
          }
        }, _callee3, this);
      }));

      function PersonalSign(_x) {
        return _PersonalSign.apply(this, arguments);
      }

      return PersonalSign;
    }()
    /**
     * Direct the user to the Eluvio Media Wallet login page.
     *
     * For redirect login, the authorization token will be included in the URL parameters of the callbackUrl. Simply re-initialize the wallet client and it will authorize with this token,
     * or you can retrieve the parameter (`elvToken`) yourself and use it in the <a href="#Authenticate">Authenticate</a> method.
     *
     * <b>NOTE:</b> The domain of the opening window (popup flow) or domain of the `callbackUrl` (redirect flow) MUST be allowed in the metadata of the specified marketplace.
     *
     * @methodGroup Login
     * @namedParams
     * @param {string=} method=redirect - How to present the login page.
     * - `redirect` - Redirect to the wallet login page. Upon login, the page will be redirected back to the specified `redirectUrl` with the authorization token.
     * - `popup` - Open the wallet login page in a new tab. Upon login, authorization information will be sent back to the client via message and the tab will be closed.
     * @param {string=} provider - If logging in via a specific method, specify the provider and mode. Options: `oauth`, `metamask`
     * @param {string=} mode - If logging in via a specific method, specify the mode. Options `login` (Log In), `create` (Sign Up)
     * @param {string=} callbackUrl - If using the redirect flow, the URL to redirect back to after login.
     * @param {Object=} marketplaceParams - Parameters of a marketplace to associate the login with. If not specified, the marketplace parameters used upon client initialization will be used. A marketplace is required when using the redirect flow.
     * @param {boolean=} clearLogin=false - If specified, the user will be prompted to log in anew even if they are already logged in on the Eluvio Media Wallet app
     *
     * @throws - If using the popup flow and the user closes the popup, this method will throw an error.
     */

  }, {
    key: "LogIn",
    value: function () {
      var _LogIn = _asyncToGenerator( /*#__PURE__*/_regeneratorRuntime.mark(function _callee6(_ref4) {
        var _this = this;

        var _ref4$method, method, provider, _ref4$mode, mode, callbackUrl, marketplaceParams, _ref4$clearLogin, clearLogin, callback, loginUrl;

        return _regeneratorRuntime.wrap(function _callee6$(_context6) {
          while (1) {
            switch (_context6.prev = _context6.next) {
              case 0:
                _ref4$method = _ref4.method, method = _ref4$method === void 0 ? "redirect" : _ref4$method, provider = _ref4.provider, _ref4$mode = _ref4.mode, mode = _ref4$mode === void 0 ? "login" : _ref4$mode, callbackUrl = _ref4.callbackUrl, marketplaceParams = _ref4.marketplaceParams, _ref4$clearLogin = _ref4.clearLogin, clearLogin = _ref4$clearLogin === void 0 ? false : _ref4$clearLogin, callback = _ref4.callback;
                loginUrl = new URL(this.appUrl);
                loginUrl.hash = "/login";
                loginUrl.searchParams.set("origin", window.location.origin);
                loginUrl.searchParams.set("action", "login");

                if (provider) {
                  loginUrl.searchParams.set("provider", provider);
                }

                if (mode) {
                  loginUrl.searchParams.set("mode", mode);
                }

                if (!marketplaceParams) {
                  _context6.next = 15;
                  break;
                }

                _context6.t0 = loginUrl.searchParams;
                _context6.next = 11;
                return this.MarketplaceInfo({
                  marketplaceParams: marketplaceParams
                });

              case 11:
                _context6.t1 = _context6.sent.marketplaceHash;

                _context6.t0.set.call(_context6.t0, "mid", _context6.t1);

                _context6.next = 16;
                break;

              case 15:
                if ((this.selectedMarketplaceInfo || {}).marketplaceHash) {
                  loginUrl.searchParams.set("mid", this.selectedMarketplaceInfo.marketplaceHash);
                }

              case 16:
                if (clearLogin) {
                  loginUrl.searchParams.set("clear", "");
                }

                if (!(method === "redirect")) {
                  _context6.next = 24;
                  break;
                }

                loginUrl.searchParams.set("response", "redirect");
                loginUrl.searchParams.set("source", "origin");
                loginUrl.searchParams.set("redirect", callbackUrl);
                window.location = loginUrl;
                _context6.next = 28;
                break;

              case 24:
                loginUrl.searchParams.set("response", "message");
                loginUrl.searchParams.set("source", "parent");
                _context6.next = 28;
                return new Promise( /*#__PURE__*/function () {
                  var _ref5 = _asyncToGenerator( /*#__PURE__*/_regeneratorRuntime.mark(function _callee5(resolve, reject) {
                    return _regeneratorRuntime.wrap(function _callee5$(_context5) {
                      while (1) {
                        switch (_context5.prev = _context5.next) {
                          case 0:
                            _context5.next = 2;
                            return ActionPopup({
                              mode: "tab",
                              url: loginUrl.toString(),
                              onCancel: function onCancel() {
                                return reject("User cancelled login");
                              },
                              onMessage: function () {
                                var _onMessage2 = _asyncToGenerator( /*#__PURE__*/_regeneratorRuntime.mark(function _callee4(event, Close) {
                                  return _regeneratorRuntime.wrap(function _callee4$(_context4) {
                                    while (1) {
                                      switch (_context4.prev = _context4.next) {
                                        case 0:
                                          if (!(!event || !event.data || event.data.type !== "LoginResponse")) {
                                            _context4.next = 2;
                                            break;
                                          }

                                          return _context4.abrupt("return");

                                        case 2:
                                          _context4.prev = 2;

                                          if (!callback) {
                                            _context4.next = 8;
                                            break;
                                          }

                                          _context4.next = 6;
                                          return callback(event.data.params);

                                        case 6:
                                          _context4.next = 10;
                                          break;

                                        case 8:
                                          _context4.next = 10;
                                          return _this.Authenticate({
                                            token: event.data.params.clientSigningToken || event.data.params.clientAuthToken
                                          });

                                        case 10:
                                          resolve();
                                          _context4.next = 16;
                                          break;

                                        case 13:
                                          _context4.prev = 13;
                                          _context4.t0 = _context4["catch"](2);
                                          reject(_context4.t0);

                                        case 16:
                                          _context4.prev = 16;
                                          Close();
                                          return _context4.finish(16);

                                        case 19:
                                        case "end":
                                          return _context4.stop();
                                      }
                                    }
                                  }, _callee4, null, [[2, 13, 16, 19]]);
                                }));

                                function onMessage(_x9, _x10) {
                                  return _onMessage2.apply(this, arguments);
                                }

                                return onMessage;
                              }()
                            });

                          case 2:
                          case "end":
                            return _context5.stop();
                        }
                      }
                    }, _callee5);
                  }));

                  return function (_x7, _x8) {
                    return _ref5.apply(this, arguments);
                  };
                }());

              case 28:
              case "end":
                return _context6.stop();
            }
          }
        }, _callee6, this);
      }));

      function LogIn(_x6) {
        return _LogIn.apply(this, arguments);
      }

      return LogIn;
    }()
    /**
     * Remove authorization for the current user.
     *
     * @methodGroup Login
     */

  }, {
    key: "LogOut",
    value: function LogOut() {
      this.__authorization = {};
      this.loggedIn = false;
      this.cachedMarketplaces = {}; // Delete saved auth token

      if (localStorageAvailable) {
        try {
          localStorage.removeItem("__elv-token-".concat(this.network)); // eslint-disable-next-line no-empty
        } catch (error) {}
      }
    }
    /**
     * Authenticate with an ElvWalletClient authorization token
     *
     * @methodGroup Authorization
     * @namedParams
     * @param {string} token - A previously generated ElvWalletClient authorization token;
     */

  }, {
    key: "Authenticate",
    value: function () {
      var _Authenticate = _asyncToGenerator( /*#__PURE__*/_regeneratorRuntime.mark(function _callee7(_ref6) {
        var token, decodedToken;
        return _regeneratorRuntime.wrap(function _callee7$(_context7) {
          while (1) {
            switch (_context7.prev = _context7.next) {
              case 0:
                token = _ref6.token;
                _context7.prev = 1;
                decodedToken = JSON.parse(this.utils.FromB58ToStr(token)) || {};
                _context7.next = 8;
                break;

              case 5:
                _context7.prev = 5;
                _context7.t0 = _context7["catch"](1);
                throw new Error("Invalid authorization token " + token);

              case 8:
                if (!(!decodedToken.expiresAt || Date.now() > decodedToken.expiresAt)) {
                  _context7.next = 10;
                  break;
                }

                throw Error("ElvWalletClient: Provided authorization token has expired");

              case 10:
                if (!decodedToken.clusterToken) {
                  _context7.next = 13;
                  break;
                }

                _context7.next = 13;
                return this.client.SetRemoteSigner({
                  authToken: decodedToken.clusterToken,
                  signerURIs: decodedToken.signerURIs
                });

              case 13:
                this.client.SetStaticToken({
                  token: decodedToken.fabricToken
                });
                return _context7.abrupt("return", this.SetAuthorization(_objectSpread({}, decodedToken)));

              case 15:
              case "end":
                return _context7.stop();
            }
          }
        }, _callee7, this, [[1, 5]]);
      }));

      function Authenticate(_x11) {
        return _Authenticate.apply(this, arguments);
      }

      return Authenticate;
    }()
    /**
     * Authenticate with an OAuth ID token
     *
     * @methodGroup Authorization
     * @namedParams
     * @param {string} idToken - An OAuth ID token
     * @param {string=} tenantId - ID of tenant with which to associate the user. If marketplace info was set upon initialization, this will be determined automatically.
     * @param {string=} email - Email address of the user. If not specified, this method will attempt to extract the email from the ID token.
     * @param {Array<string>=} signerURIs - (Only if using custom OAuth) - URIs corresponding to the key server(s) to use
     * @param {boolean=} shareEmail=false - Whether or not the user consents to sharing their email
     *
     * @returns {Promise<Object>} - Returns an authorization tokens that can be used to initialize the client using <a href="#Authenticate">Authenticate</a>.
     * Save this token to avoid having to reauthenticate with OAuth. This token expires after 24 hours.
     *
     * The result includes two tokens:
     * - token - Standard client auth token used to access content and perform actions on behalf of the user.
     * - signingToken - Identical to `authToken`, but also includes the ability to perform arbitrary signatures with the custodial wallet. This token should be protected and should not be
     * shared with third parties.
     */

  }, {
    key: "AuthenticateOAuth",
    value: function () {
      var _AuthenticateOAuth = _asyncToGenerator( /*#__PURE__*/_regeneratorRuntime.mark(function _callee8(_ref7) {
        var idToken, tenantId, email, signerURIs, _ref7$shareEmail, shareEmail, tokenDuration, expiresAt, fabricToken, address, decodedToken;

        return _regeneratorRuntime.wrap(function _callee8$(_context8) {
          while (1) {
            switch (_context8.prev = _context8.next) {
              case 0:
                idToken = _ref7.idToken, tenantId = _ref7.tenantId, email = _ref7.email, signerURIs = _ref7.signerURIs, _ref7$shareEmail = _ref7.shareEmail, shareEmail = _ref7$shareEmail === void 0 ? false : _ref7$shareEmail;
                tokenDuration = 24;

                if (!(!tenantId && this.selectedMarketplaceInfo)) {
                  _context8.next = 6;
                  break;
                }

                _context8.next = 5;
                return this.AvailableMarketplaces();

              case 5:
                tenantId = this.selectedMarketplaceInfo.tenantId;

              case 6:
                _context8.next = 8;
                return this.client.SetRemoteSigner({
                  idToken: idToken,
                  tenantId: tenantId,
                  signerURIs: signerURIs,
                  extraData: {
                    share_email: shareEmail
                  },
                  unsignedPublicAuth: true
                });

              case 8:
                expiresAt = Date.now() + tokenDuration * 60 * 60 * 1000;
                _context8.next = 11;
                return this.client.CreateFabricToken({
                  duration: tokenDuration * 60 * 60 * 1000
                });

              case 11:
                fabricToken = _context8.sent;
                address = this.client.utils.FormatAddress(this.client.CurrentAccountAddress());

                if (email) {
                  _context8.next = 22;
                  break;
                }

                _context8.prev = 14;
                decodedToken = JSON.parse(this.utils.FromB64URL(idToken.split(".")[1]));
                email = decodedToken.email;
                _context8.next = 22;
                break;

              case 19:
                _context8.prev = 19;
                _context8.t0 = _context8["catch"](14);
                throw Error("Failed to decode ID token");

              case 22:
                this.client.SetStaticToken({
                  token: fabricToken
                });
                return _context8.abrupt("return", {
                  authToken: this.SetAuthorization({
                    fabricToken: fabricToken,
                    tenantId: tenantId,
                    address: address,
                    email: email,
                    expiresAt: expiresAt,
                    signerURIs: signerURIs,
                    walletType: "Custodial",
                    walletName: "Eluvio",
                    register: true
                  }),
                  signingToken: this.SetAuthorization({
                    clusterToken: this.client.signer.authToken,
                    fabricToken: fabricToken,
                    tenantId: tenantId,
                    address: address,
                    email: email,
                    expiresAt: expiresAt,
                    signerURIs: signerURIs,
                    walletType: "Custodial",
                    walletName: "Eluvio"
                  })
                });

              case 24:
              case "end":
                return _context8.stop();
            }
          }
        }, _callee8, this, [[14, 19]]);
      }));

      function AuthenticateOAuth(_x12) {
        return _AuthenticateOAuth.apply(this, arguments);
      }

      return AuthenticateOAuth;
    }()
    /**
     * Authenticate with an external Ethereum compatible wallet, like Metamask.
     *
     * @methodGroup Authorization
     * @namedParams
     * @param {string} address - The address of the wallet
     * @param {number=} tokenDuration=24 - Number of hours the generated authorization token will last before expiring
     * @param {string=} walletName=Metamask - Name of the external wallet
     * @param {function=} Sign - The method used for signing by the wallet. If not specified, will attempt to sign with Metamask.
     *
     * @returns {Promise<string>} - Returns an authorization token that can be used to initialize the client using <a href="#Authenticate">Authenticate</a>.
     * Save this token to avoid having to reauthenticate. This token expires after 24 hours.
     */

  }, {
    key: "AuthenticateExternalWallet",
    value: function () {
      var _AuthenticateExternalWallet = _asyncToGenerator( /*#__PURE__*/_regeneratorRuntime.mark(function _callee10(_ref8) {
        var _this2 = this;

        var address, _ref8$tokenDuration, tokenDuration, _ref8$walletName, walletName, Sign, expiresAt, fabricToken;

        return _regeneratorRuntime.wrap(function _callee10$(_context10) {
          while (1) {
            switch (_context10.prev = _context10.next) {
              case 0:
                address = _ref8.address, _ref8$tokenDuration = _ref8.tokenDuration, tokenDuration = _ref8$tokenDuration === void 0 ? 24 : _ref8$tokenDuration, _ref8$walletName = _ref8.walletName, walletName = _ref8$walletName === void 0 ? "Metamask" : _ref8$walletName, Sign = _ref8.Sign;

                if (!address) {
                  address = window.ethereum.selectedAddress;
                }

                address = this.utils.FormatAddress(address);

                if (!Sign) {
                  Sign = /*#__PURE__*/function () {
                    var _ref9 = _asyncToGenerator( /*#__PURE__*/_regeneratorRuntime.mark(function _callee9(message) {
                      return _regeneratorRuntime.wrap(function _callee9$(_context9) {
                        while (1) {
                          switch (_context9.prev = _context9.next) {
                            case 0:
                              return _context9.abrupt("return", _this2.SignMetamask({
                                message: message,
                                address: address
                              }));

                            case 1:
                            case "end":
                              return _context9.stop();
                          }
                        }
                      }, _callee9);
                    }));

                    return function Sign(_x14) {
                      return _ref9.apply(this, arguments);
                    };
                  }();
                }

                expiresAt = Date.now() + tokenDuration * 60 * 60 * 1000;
                _context10.next = 7;
                return this.client.CreateFabricToken({
                  address: address,
                  duration: tokenDuration * 60 * 60 * 1000,
                  Sign: Sign,
                  addEthereumPrefix: false
                });

              case 7:
                fabricToken = _context10.sent;
                return _context10.abrupt("return", this.SetAuthorization({
                  fabricToken: fabricToken,
                  address: address,
                  expiresAt: expiresAt,
                  walletType: "External",
                  walletName: walletName,
                  register: true
                }));

              case 9:
              case "end":
                return _context10.stop();
            }
          }
        }, _callee10, this);
      }));

      function AuthenticateExternalWallet(_x13) {
        return _AuthenticateExternalWallet.apply(this, arguments);
      }

      return AuthenticateExternalWallet;
    }()
    /**
     * <b><i>Requires login</i></b>
     *
     * Retrieve the current client auth token
     *
     * @returns {string} - The client auth token
     */

  }, {
    key: "ClientAuthToken",
    value: function ClientAuthToken() {
      if (!this.loggedIn) {
        return "";
      }

      return this.utils.B58(JSON.stringify(this.__authorization));
    }
  }, {
    key: "AuthToken",
    value: function AuthToken() {
      if (!this.loggedIn) {
        return this.publicStaticToken;
      }

      return this.__authorization.fabricToken;
    }
  }, {
    key: "SetAuthorization",
    value: function SetAuthorization(_ref10) {
      var _this3 = this;

      var clusterToken = _ref10.clusterToken,
          fabricToken = _ref10.fabricToken,
          tenantId = _ref10.tenantId,
          address = _ref10.address,
          email = _ref10.email,
          expiresAt = _ref10.expiresAt,
          signerURIs = _ref10.signerURIs,
          walletType = _ref10.walletType,
          walletName = _ref10.walletName,
          _ref10$register = _ref10.register,
          register = _ref10$register === void 0 ? false : _ref10$register;
      address = this.client.utils.FormatAddress(address);
      this.__authorization = {
        fabricToken: fabricToken,
        tenantId: tenantId,
        address: address,
        email: email,
        expiresAt: expiresAt,
        walletType: walletType,
        walletName: walletName
      };

      if (clusterToken) {
        this.__authorization.clusterToken = clusterToken;

        if (signerURIs) {
          this.__authorization.signerURIs = signerURIs;
        }
      }

      this.loggedIn = true;
      this.cachedMarketplaces = {};
      var token = this.ClientAuthToken();

      if (this.storeAuthToken && localStorageAvailable) {
        try {
          localStorage.setItem("__elv-token-".concat(this.network), token); // eslint-disable-next-line no-empty
        } catch (error) {}
      }

      if (register) {
        this.client.authClient.MakeAuthServiceRequest({
          path: "/as/wlt/register",
          method: "POST",
          headers: {
            Authorization: "Bearer ".concat(this.AuthToken())
          }
        })["catch"](function (error) {
          _this3.Log("Failed to register account: ", true, error);
        });
      }

      return token;
    }
  }, {
    key: "SignMetamask",
    value: function () {
      var _SignMetamask = _asyncToGenerator( /*#__PURE__*/_regeneratorRuntime.mark(function _callee11(_ref11) {
        var message, address, accounts;
        return _regeneratorRuntime.wrap(function _callee11$(_context11) {
          while (1) {
            switch (_context11.prev = _context11.next) {
              case 0:
                message = _ref11.message, address = _ref11.address;

                if (!(!inBrowser || !window.ethereum)) {
                  _context11.next = 3;
                  break;
                }

                throw Error("ElvWalletClient: Unable to initialize - Metamask not available");

              case 3:
                address = address || this.UserAddress();
                _context11.next = 6;
                return window.ethereum.request({
                  method: "eth_requestAccounts"
                });

              case 6:
                accounts = _context11.sent;

                if (!(address && !Utils.EqualAddress(accounts[0], address))) {
                  _context11.next = 9;
                  break;
                }

                throw Error("ElvWalletClient: Incorrect MetaMask account selected. Expected ".concat(address, ", got ").concat(accounts[0]));

              case 9:
                _context11.next = 11;
                return window.ethereum.request({
                  method: "personal_sign",
                  params: [message, address, ""]
                });

              case 11:
                return _context11.abrupt("return", _context11.sent);

              case 12:
              case "end":
                return _context11.stop();
            }
          }
        }, _callee11, this);
      }));

      function SignMetamask(_x15) {
        return _SignMetamask.apply(this, arguments);
      }

      return SignMetamask;
    }() // Internal loading methods

  }, {
    key: "LoadAvailableMarketplaces",
    value: function () {
      var _LoadAvailableMarketplaces = _asyncToGenerator( /*#__PURE__*/_regeneratorRuntime.mark(function _callee12() {
        var _this4 = this;

        var forceReload,
            mainSiteHash,
            metadata,
            previewTenantSlug,
            previewMarketplaceSlug,
            previewMarketplaceMetadata,
            availableMarketplaces,
            availableMarketplacesById,
            _args12 = arguments;
        return _regeneratorRuntime.wrap(function _callee12$(_context12) {
          while (1) {
            switch (_context12.prev = _context12.next) {
              case 0:
                forceReload = _args12.length > 0 && _args12[0] !== undefined ? _args12[0] : false;

                if (!(!forceReload && Object.keys(this.availableMarketplaces) > 0)) {
                  _context12.next = 3;
                  break;
                }

                return _context12.abrupt("return");

              case 3:
                _context12.next = 5;
                return this.client.LatestVersionHash({
                  objectId: this.mainSiteId
                });

              case 5:
                mainSiteHash = _context12.sent;
                _context12.next = 8;
                return this.client.ContentObjectMetadata({
                  versionHash: mainSiteHash,
                  metadataSubtree: "public/asset_metadata/tenants",
                  resolveLinks: true,
                  linkDepthLimit: 2,
                  resolveIncludeSource: true,
                  resolveIgnoreErrors: true,
                  produceLinkUrls: true,
                  authorizationToken: this.publicStaticToken,
                  noAuth: true,
                  select: ["*/.", "*/marketplaces/*/.", "*/marketplaces/*/info/tenant_id", "*/marketplaces/*/info/tenant_name", "*/marketplaces/*/info/branding", "*/marketplaces/*/info/storefront/background", "*/marketplaces/*/info/storefront/background_mobile"],
                  remove: ["*/marketplaces/*/info/branding/custom_css"]
                });

              case 8:
                metadata = _context12.sent;

                if (!this.previewMarketplaceId) {
                  _context12.next = 24;
                  break;
                }

                previewTenantSlug = "PREVIEW";
                Object.keys(metadata || {}).forEach(function (tenantSlug) {
                  return Object.keys(metadata[tenantSlug].marketplaces || {}).forEach(function (marketplaceSlug) {
                    var versionHash = metadata[tenantSlug].marketplaces[marketplaceSlug]["."].source;

                    var objectId = _this4.utils.DecodeVersionHash(versionHash).objectId;

                    if (objectId === _this4.previewMarketplaceId) {
                      // Marketplace exists in site meta
                      previewTenantSlug = tenantSlug;
                      previewMarketplaceSlug = marketplaceSlug; // Deployed marketplace is same as preview marketplace

                      if (versionHash === _this4.previewMarketplaceHash) {
                        previewMarketplaceMetadata = metadata[tenantSlug].marketplaces[marketplaceSlug];
                      }
                    }
                  });
                }); // Marketplace not present in branch, or preview version is different - Load metadata directly

                if (previewMarketplaceMetadata) {
                  _context12.next = 17;
                  break;
                }

                _context12.next = 15;
                return this.client.ContentObjectMetadata({
                  versionHash: this.previewMarketplaceHash,
                  metadataSubtree: "public/asset_metadata",
                  produceLinkUrls: true,
                  authorizationToken: this.publicStaticToken,
                  noAuth: true,
                  select: ["slug", "info/tenant_id", "info/tenant_name", "info/branding"],
                  remove: ["info/branding/custom_css"]
                });

              case 15:
                previewMarketplaceMetadata = _context12.sent;

                if (!previewMarketplaceSlug) {
                  previewMarketplaceSlug = previewMarketplaceMetadata.slug;
                }

              case 17:
                previewMarketplaceMetadata["."] = {
                  source: this.previewMarketplaceHash
                };
                previewMarketplaceMetadata.info["."] = {
                  source: this.previewMarketplaceHash
                };
                previewMarketplaceMetadata.info.branding.preview = true;
                previewMarketplaceMetadata.info.branding.show = true;
                metadata[previewTenantSlug] = metadata[previewTenantSlug] || {};
                metadata[previewTenantSlug].marketplaces = metadata[previewTenantSlug].marketplaces || {};
                metadata[previewTenantSlug].marketplaces[previewMarketplaceSlug] = previewMarketplaceMetadata;

              case 24:
                availableMarketplaces = _objectSpread({}, this.availableMarketplaces || {});
                availableMarketplacesById = _objectSpread({}, this.availableMarketplacesById || {});
                Object.keys(metadata || {}).forEach(function (tenantSlug) {
                  try {
                    availableMarketplaces[tenantSlug] = metadata[tenantSlug]["."] ? {
                      versionHash: metadata[tenantSlug]["."].source
                    } : {};
                    Object.keys(metadata[tenantSlug].marketplaces || {}).forEach(function (marketplaceSlug) {
                      try {
                        var versionHash = metadata[tenantSlug].marketplaces[marketplaceSlug]["."].source;

                        var objectId = _this4.utils.DecodeVersionHash(versionHash).objectId;

                        availableMarketplaces[tenantSlug][marketplaceSlug] = _objectSpread(_objectSpread({}, metadata[tenantSlug].marketplaces[marketplaceSlug].info || {}), {}, {
                          tenantName: metadata[tenantSlug].marketplaces[marketplaceSlug].info.tenant_name,
                          tenantId: metadata[tenantSlug].marketplaces[marketplaceSlug].info.tenant_id,
                          tenantSlug: tenantSlug,
                          marketplaceSlug: marketplaceSlug,
                          marketplaceId: objectId,
                          marketplaceHash: versionHash,
                          order: Configuration.__MARKETPLACE_ORDER.findIndex(function (slug) {
                            return slug === marketplaceSlug;
                          })
                        });
                        availableMarketplacesById[objectId] = availableMarketplaces[tenantSlug][marketplaceSlug];
                        _this4.marketplaceHashes[objectId] = versionHash; // Fill out selected marketplace info

                        if (_this4.selectedMarketplaceInfo) {
                          if (_this4.selectedMarketplaceInfo.tenantSlug === tenantSlug && _this4.selectedMarketplaceInfo.marketplaceSlug === marketplaceSlug || _this4.selectedMarketplaceInfo.marketplaceId === objectId) {
                            _this4.selectedMarketplaceInfo = availableMarketplaces[tenantSlug][marketplaceSlug];
                          }
                        }
                      } catch (error) {
                        _this4.Log("Eluvio Wallet Client: Unable to load info for marketplace ".concat(tenantSlug, "/").concat(marketplaceSlug), true);
                      }
                    });
                  } catch (error) {
                    _this4.Log("Eluvio Wallet Client: Failed to load tenant info ".concat(tenantSlug), true, error);
                  }
                });
                this.availableMarketplaces = availableMarketplaces;
                this.availableMarketplacesById = availableMarketplacesById;

              case 29:
              case "end":
                return _context12.stop();
            }
          }
        }, _callee12, this);
      }));

      function LoadAvailableMarketplaces() {
        return _LoadAvailableMarketplaces.apply(this, arguments);
      }

      return LoadAvailableMarketplaces;
    }() // Get the hash of the currently linked marketplace

  }, {
    key: "LatestMarketplaceHash",
    value: function () {
      var _LatestMarketplaceHash = _asyncToGenerator( /*#__PURE__*/_regeneratorRuntime.mark(function _callee13(_ref12) {
        var marketplaceParams, marketplaceInfo, mainSiteHash, marketplaceLink;
        return _regeneratorRuntime.wrap(function _callee13$(_context13) {
          while (1) {
            switch (_context13.prev = _context13.next) {
              case 0:
                marketplaceParams = _ref12.marketplaceParams;
                _context13.next = 3;
                return this.MarketplaceInfo({
                  marketplaceParams: marketplaceParams
                });

              case 3:
                marketplaceInfo = _context13.sent;

                if (!(this.previewMarketplaceId && this.previewMarketplaceId === marketplaceInfo.marketplaceId)) {
                  _context13.next = 6;
                  break;
                }

                return _context13.abrupt("return", this.availableMarketplaces[marketplaceInfo.tenantSlug][marketplaceInfo.marketplaceSlug]["."].source);

              case 6:
                _context13.next = 8;
                return this.client.LatestVersionHash({
                  objectId: this.mainSiteId
                });

              case 8:
                mainSiteHash = _context13.sent;
                _context13.next = 11;
                return this.client.ContentObjectMetadata({
                  versionHash: mainSiteHash,
                  metadataSubtree: UrlJoin("/public", "asset_metadata", "tenants", marketplaceInfo.tenantSlug, "marketplaces", marketplaceInfo.marketplaceSlug),
                  resolveLinks: false
                });

              case 11:
                marketplaceLink = _context13.sent;
                return _context13.abrupt("return", LinkTargetHash(marketplaceLink));

              case 13:
              case "end":
                return _context13.stop();
            }
          }
        }, _callee13, this);
      }));

      function LatestMarketplaceHash(_x16) {
        return _LatestMarketplaceHash.apply(this, arguments);
      }

      return LatestMarketplaceHash;
    }()
  }, {
    key: "LoadMarketplace",
    value: function () {
      var _LoadMarketplace = _asyncToGenerator( /*#__PURE__*/_regeneratorRuntime.mark(function _callee15(marketplaceParams) {
        var _this5 = this;

        var marketplaceInfo, marketplaceId, marketplaceHash, marketplace;
        return _regeneratorRuntime.wrap(function _callee15$(_context15) {
          while (1) {
            switch (_context15.prev = _context15.next) {
              case 0:
                marketplaceInfo = this.MarketplaceInfo({
                  marketplaceParams: marketplaceParams
                });
                marketplaceId = marketplaceInfo.marketplaceId;
                _context15.next = 4;
                return this.LatestMarketplaceHash({
                  marketplaceParams: marketplaceParams
                });

              case 4:
                marketplaceHash = _context15.sent;

                if (this.cachedMarketplaces[marketplaceId] && this.cachedMarketplaces[marketplaceId].versionHash !== marketplaceHash) {
                  delete this.cachedMarketplaces[marketplaceId];
                }

                if (this.cachedMarketplaces[marketplaceId]) {
                  _context15.next = 21;
                  break;
                }

                _context15.next = 9;
                return this.client.ContentObjectMetadata({
                  versionHash: marketplaceHash,
                  metadataSubtree: "public/asset_metadata/info",
                  linkDepthLimit: 2,
                  resolveLinks: true,
                  resolveIgnoreErrors: true,
                  resolveIncludeSource: true,
                  produceLinkUrls: true,
                  authorizationToken: this.publicStaticToken
                });

              case 9:
                marketplace = _context15.sent;
                _context15.next = 12;
                return Promise.all(marketplace.items.map( /*#__PURE__*/function () {
                  var _ref13 = _asyncToGenerator( /*#__PURE__*/_regeneratorRuntime.mark(function _callee14(item, index) {
                    var authorizationToken;
                    return _regeneratorRuntime.wrap(function _callee14$(_context14) {
                      while (1) {
                        switch (_context14.prev = _context14.next) {
                          case 0:
                            if (!item.requires_permissions) {
                              _context14.next = 14;
                              break;
                            }

                            if (_this5.loggedIn) {
                              _context14.next = 5;
                              break;
                            }

                            _context14.next = 4;
                            return _this5.client.CreateFabricToken({});

                          case 4:
                            authorizationToken = _context14.sent;

                          case 5:
                            _context14.prev = 5;
                            _context14.next = 8;
                            return _this5.client.ContentObjectMetadata({
                              versionHash: LinkTargetHash(item.nft_template),
                              metadataSubtree: "permissioned",
                              authorizationToken: authorizationToken
                            });

                          case 8:
                            item.authorized = true;
                            _context14.next = 14;
                            break;

                          case 11:
                            _context14.prev = 11;
                            _context14.t0 = _context14["catch"](5);
                            item.authorized = false;

                          case 14:
                            item.nftTemplateMetadata = (item.nft_template || {}).nft || {};
                            item.nftTemplateHash = ((item.nft_template || {})["."] || {}).source;
                            item.itemIndex = index;
                            return _context14.abrupt("return", item);

                          case 18:
                          case "end":
                            return _context14.stop();
                        }
                      }
                    }, _callee14, null, [[5, 11]]);
                  }));

                  return function (_x18, _x19) {
                    return _ref13.apply(this, arguments);
                  };
                }()));

              case 12:
                marketplace.items = _context15.sent;
                marketplace.collections = (marketplace.collections || []).map(function (collection, collectionIndex) {
                  return _objectSpread(_objectSpread({}, collection), {}, {
                    collectionIndex: collectionIndex
                  });
                });
                marketplace.retrievedAt = Date.now();
                marketplace.marketplaceId = marketplaceId;
                marketplace.versionHash = marketplaceHash;
                marketplace.marketplaceHash = marketplaceHash;

                if (this.previewMarketplaceId && marketplaceId === this.previewMarketplaceId) {
                  marketplace.branding.preview = true;
                } // Generate embed URLs for pack opening animations


                ["purchase_animation", "purchase_animation__mobile", "reveal_animation", "reveal_animation_mobile"].forEach(function (key) {
                  try {
                    if (marketplace.storefront[key]) {
                      var embedUrl = new URL("https://embed.v3.contentfabric.io");
                      var targetHash = LinkTargetHash(marketplace.storefront[key]);
                      embedUrl.searchParams.set("p", "");
                      embedUrl.searchParams.set("net", _this5.network === "main" ? "main" : "demo");
                      embedUrl.searchParams.set("ath", (_this5.__authorization || {}).authToken || _this5.publicStaticToken);
                      embedUrl.searchParams.set("vid", targetHash);
                      embedUrl.searchParams.set("ap", "");

                      if (!key.startsWith("reveal")) {
                        embedUrl.searchParams.set("m", "");
                        embedUrl.searchParams.set("lp", "");
                      }

                      marketplace.storefront["".concat(key, "_embed_url")] = embedUrl.toString();
                    } // eslint-disable-next-line no-empty

                  } catch (error) {}
                });
                this.cachedMarketplaces[marketplaceId] = marketplace;

              case 21:
                return _context15.abrupt("return", this.cachedMarketplaces[marketplaceId]);

              case 22:
              case "end":
                return _context15.stop();
            }
          }
        }, _callee15, this);
      }));

      function LoadMarketplace(_x17) {
        return _LoadMarketplace.apply(this, arguments);
      }

      return LoadMarketplace;
    }()
  }, {
    key: "FilteredQuery",
    value: function () {
      var _FilteredQuery = _asyncToGenerator( /*#__PURE__*/_regeneratorRuntime.mark(function _callee16() {
        var _this6 = this;

        var _ref14,
            _ref14$mode,
            mode,
            _ref14$sortBy,
            sortBy,
            _ref14$sortDesc,
            sortDesc,
            filter,
            editionFilters,
            attributeFilters,
            contractAddress,
            tokenId,
            currency,
            marketplaceParams,
            tenantId,
            collectionIndexes,
            priceRange,
            tokenIdRange,
            capLimit,
            userAddress,
            sellerAddress,
            _ref14$lastNDays,
            lastNDays,
            _ref14$includeCheckou,
            includeCheckoutLocked,
            _ref14$start,
            start,
            _ref14$limit,
            limit,
            params,
            marketplaceInfo,
            marketplace,
            filters,
            path,
            _ref16,
            contents,
            paging,
            _args16 = arguments;

        return _regeneratorRuntime.wrap(function _callee16$(_context16) {
          while (1) {
            switch (_context16.prev = _context16.next) {
              case 0:
                _ref14 = _args16.length > 0 && _args16[0] !== undefined ? _args16[0] : {}, _ref14$mode = _ref14.mode, mode = _ref14$mode === void 0 ? "listings" : _ref14$mode, _ref14$sortBy = _ref14.sortBy, sortBy = _ref14$sortBy === void 0 ? "created" : _ref14$sortBy, _ref14$sortDesc = _ref14.sortDesc, sortDesc = _ref14$sortDesc === void 0 ? false : _ref14$sortDesc, filter = _ref14.filter, editionFilters = _ref14.editionFilters, attributeFilters = _ref14.attributeFilters, contractAddress = _ref14.contractAddress, tokenId = _ref14.tokenId, currency = _ref14.currency, marketplaceParams = _ref14.marketplaceParams, tenantId = _ref14.tenantId, collectionIndexes = _ref14.collectionIndexes, priceRange = _ref14.priceRange, tokenIdRange = _ref14.tokenIdRange, capLimit = _ref14.capLimit, userAddress = _ref14.userAddress, sellerAddress = _ref14.sellerAddress, _ref14$lastNDays = _ref14.lastNDays, lastNDays = _ref14$lastNDays === void 0 ? -1 : _ref14$lastNDays, _ref14$includeCheckou = _ref14.includeCheckoutLocked, includeCheckoutLocked = _ref14$includeCheckou === void 0 ? false : _ref14$includeCheckou, _ref14$start = _ref14.start, start = _ref14$start === void 0 ? 0 : _ref14$start, _ref14$limit = _ref14.limit, limit = _ref14$limit === void 0 ? 50 : _ref14$limit;
                collectionIndexes = (collectionIndexes || []).map(function (i) {
                  return parseInt(i);
                });
                params = {
                  start: start,
                  limit: limit,
                  sort_descending: sortDesc
                };

                if (mode !== "leaderboard") {
                  params.sort_by = sortBy;
                }

                if (mode.includes("listings") && includeCheckoutLocked) {
                  params.checkout = true;
                }

                if (!marketplaceParams) {
                  _context16.next = 13;
                  break;
                }

                _context16.next = 8;
                return this.MarketplaceInfo({
                  marketplaceParams: marketplaceParams
                });

              case 8:
                marketplaceInfo = _context16.sent;

                if (!(collectionIndexes.length > 0)) {
                  _context16.next = 13;
                  break;
                }

                _context16.next = 12;
                return this.Marketplace({
                  marketplaceParams: marketplaceParams
                });

              case 12:
                marketplace = _context16.sent;

              case 13:
                _context16.prev = 13;
                filters = [];

                if (sellerAddress) {
                  filters.push("seller:eq:".concat(this.client.utils.FormatAddress(sellerAddress)));
                } else if (userAddress && mode !== "owned") {
                  filters.push("addr:eq:".concat(this.client.utils.FormatAddress(userAddress)));
                }

                if (marketplace && collectionIndexes.length >= 0) {
                  collectionIndexes.forEach(function (collectionIndex) {
                    var collection = marketplace.collections[collectionIndex];
                    collection.items.forEach(function (sku) {
                      if (!sku) {
                        return;
                      }

                      var item = marketplace.items.find(function (item) {
                        return item.sku === sku;
                      });

                      if (!item) {
                        return;
                      }

                      var address = Utils.SafeTraverse(item, "nft_template", "nft", "address");

                      if (address) {
                        filters.push("".concat(mode === "owned" ? "contract_addr" : "contract", ":eq:").concat(Utils.FormatAddress(address)));
                      }
                    });
                  });
                } else if (marketplaceInfo || tenantId) {
                  filters.push("tenant:eq:".concat(marketplaceInfo ? marketplaceInfo.tenantId : tenantId));
                }

                if (contractAddress) {
                  if (mode === "owned") {
                    filters.push("contract_addr:eq:".concat(Utils.FormatAddress(contractAddress)));
                  } else {
                    filters.push("contract:eq:".concat(Utils.FormatAddress(contractAddress)));
                  }

                  if (tokenId) {
                    filters.push("token:eq:".concat(tokenId));
                  }
                } else if (filter) {
                  if (mode === "listing") {
                    filters.push("nft/display_name:eq:".concat(filter));
                  } else if (mode === "owned") {
                    filters.push("meta/display_name:eq:".concat(filter));
                  } else {
                    filters.push("name:eq:".concat(filter));
                  }
                }

                if (editionFilters) {
                  editionFilters.forEach(function (editionFilter) {
                    if (mode.includes("listing")) {
                      filters.push("nft/edition_name:eq:".concat(editionFilter));
                    } else if (mode === "owned") {
                      filters.push("meta:@>:{\"edition_name\":\"".concat(editionFilter, "\"}"));
                      params.exact = false;
                    } else {
                      filters.push("edition:eq:".concat(editionFilter));
                    }
                  });
                }

                if (attributeFilters) {
                  attributeFilters.map(function (_ref15) {
                    var name = _ref15.name,
                        value = _ref15.value;

                    if (!name || !value) {
                      return;
                    }

                    filters.push("nft/attributes/".concat(name, ":eq:").concat(value));
                  });
                }

                if (currency) {
                  filters.push("link_type:eq:sol");
                }

                if (lastNDays && lastNDays > 0) {
                  filters.push("created:gt:".concat((Date.now() / 1000 - lastNDays * 24 * 60 * 60).toFixed(0)));
                }

                if (priceRange) {
                  if (priceRange.min) {
                    filters.push("price:ge:".concat(parseFloat(priceRange.min)));
                  }

                  if (priceRange.max) {
                    filters.push("price:le:".concat(parseFloat(priceRange.max)));
                  }
                }

                if (tokenIdRange) {
                  if (tokenIdRange.min) {
                    filters.push("info/token_id:ge:".concat(parseInt(tokenIdRange.min)));
                  }

                  if (tokenIdRange.max) {
                    filters.push("info/token_id:le:".concat(parseInt(tokenIdRange.max)));
                  }
                }

                if (capLimit) {
                  filters.push("info/cap:le:".concat(parseInt(capLimit)));
                }

                _context16.t0 = mode;
                _context16.next = _context16.t0 === "owned" ? 28 : _context16.t0 === "listings" ? 30 : _context16.t0 === "transfers" ? 32 : _context16.t0 === "sales" ? 36 : _context16.t0 === "listing-stats" ? 40 : _context16.t0 === "sales-stats" ? 42 : _context16.t0 === "leaderboard" ? 45 : 47;
                break;

              case 28:
                path = UrlJoin("as", "wlt", userAddress || this.UserAddress());
                return _context16.abrupt("break", 47);

              case 30:
                path = UrlJoin("as", "mkt", "f");
                return _context16.abrupt("break", 47);

              case 32:
                path = UrlJoin("as", "mkt", "hst", "f");
                filters.push("action:eq:TRANSFERRED");
                filters.push("action:eq:SOLD");
                return _context16.abrupt("break", 47);

              case 36:
                path = UrlJoin("as", "mkt", "hst", "f");
                filters.push("action:eq:SOLD");
                filters.push("seller:co:0x");
                return _context16.abrupt("break", 47);

              case 40:
                path = UrlJoin("as", "mkt", "stats", "listed");
                return _context16.abrupt("break", 47);

              case 42:
                path = UrlJoin("as", "mkt", "stats", "sold");
                filters.push("seller:co:0x");
                return _context16.abrupt("break", 47);

              case 45:
                path = UrlJoin("as", "wlt", "leaders");
                return _context16.abrupt("break", 47);

              case 47:
                if (filters.length > 0) {
                  params.filter = filters;
                }

                if (!mode.includes("stats")) {
                  _context16.next = 52;
                  break;
                }

                _context16.next = 51;
                return Utils.ResponseToJson(this.client.authClient.MakeAuthServiceRequest({
                  path: path,
                  method: "GET",
                  queryParams: params
                }));

              case 51:
                return _context16.abrupt("return", _context16.sent);

              case 52:
                _context16.t2 = Utils;
                _context16.next = 55;
                return this.client.authClient.MakeAuthServiceRequest({
                  path: path,
                  method: "GET",
                  queryParams: params
                });

              case 55:
                _context16.t3 = _context16.sent;
                _context16.next = 58;
                return _context16.t2.ResponseToJson.call(_context16.t2, _context16.t3);

              case 58:
                _context16.t1 = _context16.sent;

                if (_context16.t1) {
                  _context16.next = 61;
                  break;
                }

                _context16.t1 = [];

              case 61:
                _ref16 = _context16.t1;
                contents = _ref16.contents;
                paging = _ref16.paging;
                return _context16.abrupt("return", {
                  paging: {
                    start: params.start,
                    limit: params.limit,
                    total: paging.total,
                    more: paging.total > start + limit
                  },
                  results: (contents || []).map(function (item) {
                    return ["owned", "listings"].includes(mode) ? FormatNFT(_this6, item) : item;
                  })
                });

              case 67:
                _context16.prev = 67;
                _context16.t4 = _context16["catch"](13);

                if (!(_context16.t4.status && _context16.t4.status.toString() === "404")) {
                  _context16.next = 71;
                  break;
                }

                return _context16.abrupt("return", {
                  paging: {
                    start: params.start,
                    limit: params.limit,
                    total: 0,
                    more: false
                  },
                  results: []
                });

              case 71:
                throw _context16.t4;

              case 72:
              case "end":
                return _context16.stop();
            }
          }
        }, _callee16, this, [[13, 67]]);
      }));

      function FilteredQuery() {
        return _FilteredQuery.apply(this, arguments);
      }

      return FilteredQuery;
    }()
  }, {
    key: "MintingStatus",
    value: function () {
      var _MintingStatus = _asyncToGenerator( /*#__PURE__*/_regeneratorRuntime.mark(function _callee17(_ref17) {
        var marketplaceParams, tenantId, marketplaceInfo, response;
        return _regeneratorRuntime.wrap(function _callee17$(_context17) {
          while (1) {
            switch (_context17.prev = _context17.next) {
              case 0:
                marketplaceParams = _ref17.marketplaceParams, tenantId = _ref17.tenantId;

                if (tenantId) {
                  _context17.next = 6;
                  break;
                }

                _context17.next = 4;
                return this.MarketplaceInfo({
                  marketplaceParams: marketplaceParams || this.selectedMarketplaceInfo
                });

              case 4:
                marketplaceInfo = _context17.sent;
                tenantId = marketplaceInfo.tenantId;

              case 6:
                _context17.prev = 6;
                _context17.next = 9;
                return Utils.ResponseToJson(this.client.authClient.MakeAuthServiceRequest({
                  path: UrlJoin("as", "wlt", "status", "act", tenantId),
                  method: "GET",
                  headers: {
                    Authorization: "Bearer ".concat(this.AuthToken())
                  }
                }));

              case 9:
                response = _context17.sent;
                return _context17.abrupt("return", response.map(function (status) {
                  var _status$op$split = status.op.split(":"),
                      _status$op$split2 = _slicedToArray(_status$op$split, 3),
                      op = _status$op$split2[0],
                      address = _status$op$split2[1],
                      id = _status$op$split2[2];

                  address = address.startsWith("0x") ? Utils.FormatAddress(address) : address;
                  var confirmationId, tokenId;

                  if (op === "nft-buy") {
                    confirmationId = id;
                  } else if (op === "nft-claim") {
                    confirmationId = id;
                    status.marketplaceId = address;

                    if (status.extra && status.extra["0"]) {
                      address = status.extra.token_addr;
                      tokenId = status.extra.token_id_str;
                    }
                  } else if (op === "nft-redeem") {
                    confirmationId = status.op.split(":").slice(-1)[0];
                  } else {
                    tokenId = id;
                  }

                  if (op === "nft-transfer") {
                    confirmationId = status.extra && status.extra.trans_id;
                  }

                  return _objectSpread(_objectSpread({}, status), {}, {
                    timestamp: new Date(status.ts),
                    state: status.state && _typeof(status.state) === "object" ? Object.values(status.state) : status.state,
                    extra: status.extra && _typeof(status.extra) === "object" ? Object.values(status.extra) : status.extra,
                    confirmationId: confirmationId,
                    op: op,
                    address: address,
                    tokenId: tokenId
                  });
                }).sort(function (a, b) {
                  return a.ts < b.ts ? 1 : -1;
                }));

              case 13:
                _context17.prev = 13;
                _context17.t0 = _context17["catch"](6);
                this.Log("Failed to retrieve minting status", true, _context17.t0);
                return _context17.abrupt("return", []);

              case 17:
              case "end":
                return _context17.stop();
            }
          }
        }, _callee17, this, [[6, 13]]);
      }));

      function MintingStatus(_x20) {
        return _MintingStatus.apply(this, arguments);
      }

      return MintingStatus;
    }()
  }], [{
    key: "Initialize",
    value: function () {
      var _Initialize = _asyncToGenerator( /*#__PURE__*/_regeneratorRuntime.mark(function _callee18(_ref18) {
<<<<<<< HEAD
        var client, _ref18$appId, appId, _ref18$network, network, _ref18$mode, mode, marketplaceParams, previewMarketplaceId, _ref18$storeAuthToken, storeAuthToken, _ref19, tenantSlug, marketplaceSlug, marketplaceId, marketplaceHash, previewMarketplaceHash, walletClient, url, savedToken;
=======
        var _ref18$appId, appId, _ref18$network, network, _ref18$mode, mode, marketplaceParams, _ref18$storeAuthToken, storeAuthToken, _ref19, tenantSlug, marketplaceSlug, marketplaceId, marketplaceHash, client, walletClient, url, savedToken;
>>>>>>> 8f1f2b2d

        return _regeneratorRuntime.wrap(function _callee18$(_context18) {
          while (1) {
            switch (_context18.prev = _context18.next) {
              case 0:
<<<<<<< HEAD
                client = _ref18.client, _ref18$appId = _ref18.appId, appId = _ref18$appId === void 0 ? "general" : _ref18$appId, _ref18$network = _ref18.network, network = _ref18$network === void 0 ? "main" : _ref18$network, _ref18$mode = _ref18.mode, mode = _ref18$mode === void 0 ? "production" : _ref18$mode, marketplaceParams = _ref18.marketplaceParams, previewMarketplaceId = _ref18.previewMarketplaceId, _ref18$storeAuthToken = _ref18.storeAuthToken, storeAuthToken = _ref18$storeAuthToken === void 0 ? true : _ref18$storeAuthToken;
=======
                _ref18$appId = _ref18.appId, appId = _ref18$appId === void 0 ? "general" : _ref18$appId, _ref18$network = _ref18.network, network = _ref18$network === void 0 ? "main" : _ref18$network, _ref18$mode = _ref18.mode, mode = _ref18$mode === void 0 ? "production" : _ref18$mode, marketplaceParams = _ref18.marketplaceParams, _ref18$storeAuthToken = _ref18.storeAuthToken, storeAuthToken = _ref18$storeAuthToken === void 0 ? true : _ref18$storeAuthToken;
>>>>>>> 8f1f2b2d
                _ref19 = marketplaceParams || {}, tenantSlug = _ref19.tenantSlug, marketplaceSlug = _ref19.marketplaceSlug, marketplaceId = _ref19.marketplaceId, marketplaceHash = _ref19.marketplaceHash;

                if (Configuration[network]) {
                  _context18.next = 6;
                  break;
                }

                throw Error("ElvWalletClient: Invalid network ".concat(network));

              case 6:
                if (Configuration[network][mode]) {
                  _context18.next = 8;
                  break;
                }

                throw Error("ElvWalletClient: Invalid mode ".concat(mode));

              case 8:
                if (client) {
                  _context18.next = 12;
                  break;
                }

                _context18.next = 11;
                return ElvClient.FromNetworkName({
                  networkName: network,
                  assumeV3: true
                });

              case 11:
                client = _context18.sent;

              case 12:
                previewMarketplaceHash = previewMarketplaceId;

                if (!(previewMarketplaceHash && !previewMarketplaceHash.startsWith("hq__"))) {
                  _context18.next = 17;
                  break;
                }

                _context18.next = 16;
                return client.LatestVersionHash({
                  objectId: previewMarketplaceId
                });

              case 16:
                previewMarketplaceHash = _context18.sent;

              case 17:
                walletClient = new ElvWalletClient({
                  appId: appId,
                  client: client,
                  network: network,
                  mode: mode,
                  marketplaceInfo: {
                    tenantSlug: tenantSlug,
                    marketplaceSlug: marketplaceSlug,
                    marketplaceId: marketplaceHash ? client.utils.DecodeVersionHash(marketplaceHash).objectId : marketplaceId,
                    marketplaceHash: marketplaceHash
                  },
                  previewMarketplaceHash: previewMarketplaceHash,
                  storeAuthToken: storeAuthToken
                });

                if (!(inBrowser && window.location && window.location.href)) {
                  _context18.next = 37;
                  break;
                }

                url = new URL(window.location.href);

                if (!url.searchParams.get("elvToken")) {
                  _context18.next = 27;
                  break;
                }

                _context18.next = 23;
                return walletClient.Authenticate({
                  token: url.searchParams.get("elvToken")
                });

              case 23:
                url.searchParams["delete"]("elvToken");
                window.history.replaceState("", "", url);
                _context18.next = 37;
                break;

              case 27:
                if (!(storeAuthToken && localStorageAvailable)) {
                  _context18.next = 37;
                  break;
                }

                _context18.prev = 28;
                // Load saved auth token
                savedToken = localStorage.getItem("__elv-token-".concat(network));

                if (!savedToken) {
                  _context18.next = 33;
                  break;
                }

                _context18.next = 33;
                return walletClient.Authenticate({
                  token: savedToken
                });

              case 33:
                _context18.next = 37;
                break;

              case 35:
                _context18.prev = 35;
                _context18.t0 = _context18["catch"](28);

              case 37:
                _context18.next = 39;
                return walletClient.LoadAvailableMarketplaces();

              case 39:
                return _context18.abrupt("return", walletClient);

              case 40:
              case "end":
                return _context18.stop();
            }
          }
        }, _callee18, null, [[28, 35]]);
      }));

      function Initialize(_x21) {
        return _Initialize.apply(this, arguments);
      }

      return Initialize;
    }()
  }]);

  return ElvWalletClient;
}();

Object.assign(ElvWalletClient.prototype, require("./ClientMethods"));
Object.assign(ElvWalletClient.prototype, require("./Profile"));
exports.ElvWalletClient = ElvWalletClient;<|MERGE_RESOLUTION|>--- conflicted
+++ resolved
@@ -1516,7 +1516,7 @@
                     filters.push("token:eq:".concat(tokenId));
                   }
                 } else if (filter) {
-                  if (mode === "listing") {
+                  if (mode.includes("listing")) {
                     filters.push("nft/display_name:eq:".concat(filter));
                   } else if (mode === "owned") {
                     filters.push("meta/display_name:eq:".concat(filter));
@@ -1821,21 +1821,13 @@
     key: "Initialize",
     value: function () {
       var _Initialize = _asyncToGenerator( /*#__PURE__*/_regeneratorRuntime.mark(function _callee18(_ref18) {
-<<<<<<< HEAD
         var client, _ref18$appId, appId, _ref18$network, network, _ref18$mode, mode, marketplaceParams, previewMarketplaceId, _ref18$storeAuthToken, storeAuthToken, _ref19, tenantSlug, marketplaceSlug, marketplaceId, marketplaceHash, previewMarketplaceHash, walletClient, url, savedToken;
-=======
-        var _ref18$appId, appId, _ref18$network, network, _ref18$mode, mode, marketplaceParams, _ref18$storeAuthToken, storeAuthToken, _ref19, tenantSlug, marketplaceSlug, marketplaceId, marketplaceHash, client, walletClient, url, savedToken;
->>>>>>> 8f1f2b2d
 
         return _regeneratorRuntime.wrap(function _callee18$(_context18) {
           while (1) {
             switch (_context18.prev = _context18.next) {
               case 0:
-<<<<<<< HEAD
                 client = _ref18.client, _ref18$appId = _ref18.appId, appId = _ref18$appId === void 0 ? "general" : _ref18$appId, _ref18$network = _ref18.network, network = _ref18$network === void 0 ? "main" : _ref18$network, _ref18$mode = _ref18.mode, mode = _ref18$mode === void 0 ? "production" : _ref18$mode, marketplaceParams = _ref18.marketplaceParams, previewMarketplaceId = _ref18.previewMarketplaceId, _ref18$storeAuthToken = _ref18.storeAuthToken, storeAuthToken = _ref18$storeAuthToken === void 0 ? true : _ref18$storeAuthToken;
-=======
-                _ref18$appId = _ref18.appId, appId = _ref18$appId === void 0 ? "general" : _ref18$appId, _ref18$network = _ref18.network, network = _ref18$network === void 0 ? "main" : _ref18$network, _ref18$mode = _ref18.mode, mode = _ref18$mode === void 0 ? "production" : _ref18$mode, marketplaceParams = _ref18.marketplaceParams, _ref18$storeAuthToken = _ref18.storeAuthToken, storeAuthToken = _ref18$storeAuthToken === void 0 ? true : _ref18$storeAuthToken;
->>>>>>> 8f1f2b2d
                 _ref19 = marketplaceParams || {}, tenantSlug = _ref19.tenantSlug, marketplaceSlug = _ref19.marketplaceSlug, marketplaceId = _ref19.marketplaceId, marketplaceHash = _ref19.marketplaceHash;
 
                 if (Configuration[network]) {
