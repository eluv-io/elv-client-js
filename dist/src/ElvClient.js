--- conflicted
+++ resolved
@@ -1479,11 +1479,7 @@
               case 3:
                 ValidatePresence("message", message);
                 _context17.next = 6;
-<<<<<<< HEAD
-                return this.Crypto.EncryptConk(message, publicKey || this.signer.signingKey.keyPair.publicKey);
-=======
                 return this.Crypto.EncryptConk(message, publicKey || this.signer._signingKey().publicKey);
->>>>>>> 2cdbd2c4
 
               case 6:
                 return _context17.abrupt("return", _context17.sent);
@@ -1532,11 +1528,7 @@
               case 3:
                 ValidatePresence("message", message);
                 _context18.next = 6;
-<<<<<<< HEAD
-                return this.Crypto.DecryptCap(message, this.signer.signingKey.privateKey);
-=======
                 return this.Crypto.DecryptCap(message, this.signer._signingKey().privateKey);
->>>>>>> 2cdbd2c4
 
               case 6:
                 return _context18.abrupt("return", _context18.sent);
