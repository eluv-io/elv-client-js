<!DOCTYPE html>
<html lang="en">
<head>
  <meta charset="utf-8">
  <meta name="viewport" content="width=device-width, initial-scale=1.0">
  <link rel="shortcut icon" href="images/favicon.png" >

  <title>
    FrameClient - Documentation
  </title>

  <script src="scripts/prettify/prettify.js"></script>
  <script src="scripts/prettify/lang-css.js"></script>

  <link type="text/css" rel="stylesheet" href="styles/elv-jsdoc.css">
  <link type="text/css" rel="stylesheet" href="styles/elv-prettify-jsdoc.css">
</head>

<body>
  <div class="layout-container">
    <nav class="nav-container">
      <div class="header">
        <a href="index.html">
          <img class="logo" src="images/logo-dark.png" />
        </a>
        <div class="title">
          Eluvio Javascript Client
        </div>
      </div>
      <div class="nav-content">
        <h3>Classes</h3><ul><li id="ElvClient-nav">
          <div data-name="ElvClient" class="class-link-container"><a class="class-link">ElvClient</a></div><ul class='methods'><h4 class="methodGroupHeader">Constructor</h4><li data-type="method" id="ElvClient-ElvClient-nav"><a href="ElvClient.html" class="method-link">ElvClient</a></li><li data-type="method" id="ElvClient-Configuration-nav"><a href="ElvClient.html#.Configuration" class="method-link">Configuration</a></li><li data-type="method" id="ElvClient-FromConfigurationUrl-nav"><a href="ElvClient.html#.FromConfigurationUrl" class="method-link">FromConfigurationUrl</a></li><li data-type="method" id="ElvClient-FromNetworkName-nav"><a href="ElvClient.html#.FromNetworkName" class="method-link">FromNetworkName</a></li><h4 class="methodGroupHeader">Access Requests</h4><li data-type="method" id="ElvClient-ClearCache-nav"><a href="ElvClient.html#ClearCache" class="method-link">ClearCache</a></li><h4 class="methodGroupHeader">Authorization</h4><li data-type="method" id="ElvClient-CreateFabricToken-nav"><a href="ElvClient.html#CreateFabricToken" class="method-link">CreateFabricToken</a></li><li data-type="method" id="ElvClient-CreateSignedToken-nav"><a href="ElvClient.html#CreateSignedToken" class="method-link">CreateSignedToken</a></li><li data-type="method" id="ElvClient-SetOauthToken-nav"><a href="ElvClient.html#SetOauthToken" class="method-link">SetOauthToken</a></li><li data-type="method" id="ElvClient-SetPolicyAuthorization-nav"><a href="ElvClient.html#SetPolicyAuthorization" class="method-link">SetPolicyAuthorization</a></li><li data-type="method" id="ElvClient-SetSignerFromOauthToken-nav"><a href="ElvClient.html#SetSignerFromOauthToken" class="method-link">SetSignerFromOauthToken</a></li><li data-type="method" id="ElvClient-SetStaticToken-nav"><a href="ElvClient.html#SetStaticToken" class="method-link">SetStaticToken</a></li><h4 class="methodGroupHeader">Miscellaneous</h4><li data-type="method" id="ElvClient-ToggleLogging-nav"><a href="ElvClient.html#ToggleLogging" class="method-link">ToggleLogging</a></li><h4 class="methodGroupHeader">Nodes</h4><li data-type="method" id="ElvClient-NetworkInfo-nav"><a href="ElvClient.html#NetworkInfo" class="method-link">NetworkInfo</a></li><li data-type="method" id="ElvClient-NodeId-nav"><a href="ElvClient.html#NodeId" class="method-link">NodeId</a></li><li data-type="method" id="ElvClient-Nodes-nav"><a href="ElvClient.html#Nodes" class="method-link">Nodes</a></li><li data-type="method" id="ElvClient-ResetRegion-nav"><a href="ElvClient.html#ResetRegion" class="method-link">ResetRegion</a></li><li data-type="method" id="ElvClient-SetNodes-nav"><a href="ElvClient.html#SetNodes" class="method-link">SetNodes</a></li><li data-type="method" id="ElvClient-UseRegion-nav"><a href="ElvClient.html#UseRegion" class="method-link">UseRegion</a></li><h4 class="methodGroupHeader">Signers</h4><li data-type="method" id="ElvClient-ClearSigner-nav"><a href="ElvClient.html#ClearSigner" class="method-link">ClearSigner</a></li><li data-type="method" id="ElvClient-CreateAccount-nav"><a href="ElvClient.html#CreateAccount" class="method-link">CreateAccount</a></li><li data-type="method" id="ElvClient-CurrentAccountAddress-nav"><a href="ElvClient.html#CurrentAccountAddress" class="method-link">CurrentAccountAddress</a></li><li data-type="method" id="ElvClient-GenerateWallet-nav"><a href="ElvClient.html#GenerateWallet" class="method-link">GenerateWallet</a></li><li data-type="method" id="ElvClient-SetRemoteSigner-nav"><a href="ElvClient.html#SetRemoteSigner" class="method-link">SetRemoteSigner</a></li><li data-type="method" id="ElvClient-SetSigner-nav"><a href="ElvClient.html#SetSigner" class="method-link">SetSigner</a></li><li data-type="method" id="ElvClient-SetSignerFromWeb3Provider-nav"><a href="ElvClient.html#SetSignerFromWeb3Provider" class="method-link">SetSignerFromWeb3Provider</a></li><h4 class="methodGroupHeader">Methods</h4><li data-type="method" id="ElvClient-ClearStaticToken-nav"><a href="ElvClient.html#ClearStaticToken" class="method-link">ClearStaticToken</a></li><li data-type="method" id="ElvClient-DecryptECIES-nav"><a href="ElvClient.html#DecryptECIES" class="method-link">DecryptECIES</a></li><li data-type="method" id="ElvClient-EncryptECIES-nav"><a href="ElvClient.html#EncryptECIES" class="method-link">EncryptECIES</a></li><li data-type="method" id="ElvClient-Request-nav"><a href="ElvClient.html#Request" class="method-link">Request</a></li><li data-type="method" id="ElvClient-Sign-nav"><a href="ElvClient.html#Sign" class="method-link">Sign</a></li></ul></li><li id="ElvWallet-nav">
          <div data-name="ElvWallet" class="class-link-container"><a class="class-link">ElvWallet</a></div><ul class='methods'><h4 class="methodGroupHeader">Constructor</h4><li data-type="method" id="ElvWallet-ElvWallet-nav"><a href="ElvWallet.html" class="method-link">ElvWallet</a></li><h4 class="methodGroupHeader">Methods</h4><li data-type="method" id="ElvWallet-AddAccount-nav"><a href="ElvWallet.html#AddAccount" class="method-link">AddAccount</a></li><li data-type="method" id="ElvWallet-AddAccountFromEncryptedPK-nav"><a href="ElvWallet.html#AddAccountFromEncryptedPK" class="method-link">AddAccountFromEncryptedPK</a></li><li data-type="method" id="ElvWallet-AddAccountFromMnemonic-nav"><a href="ElvWallet.html#AddAccountFromMnemonic" class="method-link">AddAccountFromMnemonic</a></li><li data-type="method" id="ElvWallet-GenerateEncryptedPrivateKey-nav"><a href="ElvWallet.html#GenerateEncryptedPrivateKey" class="method-link">GenerateEncryptedPrivateKey</a></li><li data-type="method" id="ElvWallet-GenerateMnemonic-nav"><a href="ElvWallet.html#GenerateMnemonic" class="method-link">GenerateMnemonic</a></li><li data-type="method" id="ElvWallet-GetAccount-nav"><a href="ElvWallet.html#GetAccount" class="method-link">GetAccount</a></li><li data-type="method" id="ElvWallet-GetAccountBalance-nav"><a href="ElvWallet.html#GetAccountBalance" class="method-link">GetAccountBalance</a></li><li data-type="method" id="ElvWallet-RemoveAccount-nav"><a href="ElvWallet.html#RemoveAccount" class="method-link">RemoveAccount</a></li></ul></li><li id="FrameClient-nav">
          <div data-name="FrameClient" class="class-link-container"><a class="class-link">FrameClient</a></div><ul class='methods'><h4 class="methodGroupHeader">Constructor</h4><li data-type="method" id="FrameClient-FrameClient-nav"><a href="FrameClient.html" class="method-link">FrameClient</a></li><h4 class="methodGroupHeader">Methods</h4><li data-type="method" id="FrameClient-AllowedMethods-nav"><a href="FrameClient.html#AllowedMethods" class="method-link">AllowedMethods</a></li><li data-type="method" id="FrameClient-PassRequest-nav"><a href="FrameClient.html#PassRequest" class="method-link">PassRequest</a></li></ul></li><li id="PermissionsClient-nav">
          <div data-name="PermissionsClient" class="class-link-container"><a class="class-link">PermissionsClient</a></div><ul class='methods'><h4 class="methodGroupHeader">Constructor</h4><li data-type="method" id="PermissionsClient-PermissionsClient-nav"><a href="PermissionsClient.html" class="method-link">PermissionsClient</a></li><h4 class="methodGroupHeader">OfflineDraft</h4><li data-type="method" id="PermissionsClient-CloseOfflineDraft-nav"><a href="PermissionsClient.html#CloseOfflineDraft" class="method-link">CloseOfflineDraft</a></li><li data-type="method" id="PermissionsClient-OpenOfflineDraft-nav"><a href="PermissionsClient.html#OpenOfflineDraft" class="method-link">OpenOfflineDraft</a></li><h4 class="methodGroupHeader">Permissions</h4><li data-type="method" id="PermissionsClient-ItemPermissions-nav"><a href="PermissionsClient.html#ItemPermissions" class="method-link">ItemPermissions</a></li><li data-type="method" id="PermissionsClient-RemovePermission-nav"><a href="PermissionsClient.html#RemovePermission" class="method-link">RemovePermission</a></li><li data-type="method" id="PermissionsClient-RemoveSubjectPermissions-nav"><a href="PermissionsClient.html#RemoveSubjectPermissions" class="method-link">RemoveSubjectPermissions</a></li><li data-type="method" id="PermissionsClient-SetPermission-nav"><a href="PermissionsClient.html#SetPermission" class="method-link">SetPermission</a></li><li data-type="method" id="PermissionsClient-SubjectPermissions-nav"><a href="PermissionsClient.html#SubjectPermissions" class="method-link">SubjectPermissions</a></li><h4 class="methodGroupHeader">Policies</h4><li data-type="method" id="PermissionsClient-CreateItemPolicy-nav"><a href="PermissionsClient.html#CreateItemPolicy" class="method-link">CreateItemPolicy</a></li><li data-type="method" id="PermissionsClient-ItemPolicy-nav"><a href="PermissionsClient.html#ItemPolicy" class="method-link">ItemPolicy</a></li><li data-type="method" id="PermissionsClient-PolicyItems-nav"><a href="PermissionsClient.html#PolicyItems" class="method-link">PolicyItems</a></li><li data-type="method" id="PermissionsClient-RemoveItemPolicy-nav"><a href="PermissionsClient.html#RemoveItemPolicy" class="method-link">RemoveItemPolicy</a></li><h4 class="methodGroupHeader">Profiles</h4><li data-type="method" id="PermissionsClient-ItemProfiles-nav"><a href="PermissionsClient.html#ItemProfiles" class="method-link">ItemProfiles</a></li><li data-type="method" id="PermissionsClient-RemoveProfile-nav"><a href="PermissionsClient.html#RemoveProfile" class="method-link">RemoveProfile</a></li><li data-type="method" id="PermissionsClient-SetProfile-nav"><a href="PermissionsClient.html#SetProfile" class="method-link">SetProfile</a></li></ul></li><li id="UserProfileClient-nav">
          <div data-name="UserProfileClient" class="class-link-container"><a class="class-link">UserProfileClient</a></div><ul class='methods'><h4 class="methodGroupHeader">Constructor</h4><li data-type="method" id="UserProfileClient-UserProfileClient-nav"><a href="UserProfileClient.html" class="method-link">UserProfileClient</a></li><h4 class="methodGroupHeader">Methods</h4><li data-type="method" id="UserProfileClient-AccessLevel-nav"><a href="UserProfileClient.html#AccessLevel" class="method-link">AccessLevel</a></li><li data-type="method" id="UserProfileClient-CollectedTags-nav"><a href="UserProfileClient.html#CollectedTags" class="method-link">CollectedTags</a></li><li data-type="method" id="UserProfileClient-DeleteUserMetadata-nav"><a href="UserProfileClient.html#DeleteUserMetadata" class="method-link">DeleteUserMetadata</a></li><li data-type="method" id="UserProfileClient-MergeUserMetadata-nav"><a href="UserProfileClient.html#MergeUserMetadata" class="method-link">MergeUserMetadata</a></li><li data-type="method" id="UserProfileClient-PublicUserMetadata-nav"><a href="UserProfileClient.html#PublicUserMetadata" class="method-link">PublicUserMetadata</a></li><li data-type="method" id="UserProfileClient-ReplaceUserMetadata-nav"><a href="UserProfileClient.html#ReplaceUserMetadata" class="method-link">ReplaceUserMetadata</a></li><li data-type="method" id="UserProfileClient-SetAccessLevel-nav"><a href="UserProfileClient.html#SetAccessLevel" class="method-link">SetAccessLevel</a></li><li data-type="method" id="UserProfileClient-SetTenantId-nav"><a href="UserProfileClient.html#SetTenantId" class="method-link">SetTenantId</a></li><li data-type="method" id="UserProfileClient-SetUserProfileImage-nav"><a href="UserProfileClient.html#SetUserProfileImage" class="method-link">SetUserProfileImage</a></li><li data-type="method" id="UserProfileClient-TenantId-nav"><a href="UserProfileClient.html#TenantId" class="method-link">TenantId</a></li><li data-type="method" id="UserProfileClient-UserMetadata-nav"><a href="UserProfileClient.html#UserMetadata" class="method-link">UserMetadata</a></li><li data-type="method" id="UserProfileClient-UserProfileImage-nav"><a href="UserProfileClient.html#UserProfileImage" class="method-link">UserProfileImage</a></li><li data-type="method" id="UserProfileClient-UserWalletAddress-nav"><a href="UserProfileClient.html#UserWalletAddress" class="method-link">UserWalletAddress</a></li><li data-type="method" id="UserProfileClient-UserWalletObjectInfo-nav"><a href="UserProfileClient.html#UserWalletObjectInfo" class="method-link">UserWalletObjectInfo</a></li><li data-type="method" id="UserProfileClient-WalletAddress-nav"><a href="UserProfileClient.html#WalletAddress" class="method-link">WalletAddress</a></li></ul></li></ul><h3>Modules</h3><ul><li id="ElvClient_ABRPublishing-nav">
          <div data-name="ElvClient/ABRPublishing" class="class-link-container"><a class="class-link">ElvClient/ABRPublishing</a></div><ul class='methods'><li data-type="method" id="ElvClient_ABRPublishing-ElvClient/ABRPublishing-nav"><a href="module-ElvClient_ABRPublishing.html" class="method-link">ElvClient/ABRPublishing</a></li><h4 class="methodGroupHeader">ABR Publishing</h4><li data-type="method" id="ElvClient_ABRPublishing-CreateABRMezzanine-nav"><a href="module-ElvClient_ABRPublishing.html#.CreateABRMezzanine" class="method-link">CreateABRMezzanine</a></li><li data-type="method" id="ElvClient_ABRPublishing-CreateProductionMaster-nav"><a href="module-ElvClient_ABRPublishing.html#.CreateProductionMaster" class="method-link">CreateProductionMaster</a></li><li data-type="method" id="ElvClient_ABRPublishing-FinalizeABRMezzanine-nav"><a href="module-ElvClient_ABRPublishing.html#.FinalizeABRMezzanine" class="method-link">FinalizeABRMezzanine</a></li><li data-type="method" id="ElvClient_ABRPublishing-LROStatus-nav"><a href="module-ElvClient_ABRPublishing.html#.LROStatus" class="method-link">LROStatus</a></li><li data-type="method" id="ElvClient_ABRPublishing-StartABRMezzanineJobs-nav"><a href="module-ElvClient_ABRPublishing.html#.StartABRMezzanineJobs" class="method-link">StartABRMezzanineJobs</a></li></ul></li><li id="ElvClient_AccessGroups-nav">
          <div data-name="ElvClient/AccessGroups" class="class-link-container"><a class="class-link">ElvClient/AccessGroups</a></div><ul class='methods'><li data-type="method" id="ElvClient_AccessGroups-ElvClient/AccessGroups-nav"><a href="module-ElvClient_AccessGroups.html" class="method-link">ElvClient/AccessGroups</a></li><h4 class="methodGroupHeader">Access Groups</h4><li data-type="method" id="ElvClient_AccessGroups-AccessGroupManagers-nav"><a href="module-ElvClient_AccessGroups.html#.exports.AccessGroupManagers" class="method-link">AccessGroupManagers</a></li><li data-type="method" id="ElvClient_AccessGroups-AccessGroupMembers-nav"><a href="module-ElvClient_AccessGroups.html#.exports.AccessGroupMembers" class="method-link">AccessGroupMembers</a></li><li data-type="method" id="ElvClient_AccessGroups-AccessGroupOwner-nav"><a href="module-ElvClient_AccessGroups.html#.exports.AccessGroupOwner" class="method-link">AccessGroupOwner</a></li><li data-type="method" id="ElvClient_AccessGroups-AddAccessGroupManager-nav"><a href="module-ElvClient_AccessGroups.html#.exports.AddAccessGroupManager" class="method-link">AddAccessGroupManager</a></li><li data-type="method" id="ElvClient_AccessGroups-AddAccessGroupMember-nav"><a href="module-ElvClient_AccessGroups.html#.exports.AddAccessGroupMember" class="method-link">AddAccessGroupMember</a></li><li data-type="method" id="ElvClient_AccessGroups-CreateAccessGroup-nav"><a href="module-ElvClient_AccessGroups.html#.exports.CreateAccessGroup" class="method-link">CreateAccessGroup</a></li><li data-type="method" id="ElvClient_AccessGroups-DeleteAccessGroup-nav"><a href="module-ElvClient_AccessGroups.html#.exports.DeleteAccessGroup" class="method-link">DeleteAccessGroup</a></li><li data-type="method" id="ElvClient_AccessGroups-RemoveAccessGroupManager-nav"><a href="module-ElvClient_AccessGroups.html#.exports.RemoveAccessGroupManager" class="method-link">RemoveAccessGroupManager</a></li><li data-type="method" id="ElvClient_AccessGroups-RemoveAccessGroupMember-nav"><a href="module-ElvClient_AccessGroups.html#.exports.RemoveAccessGroupMember" class="method-link">RemoveAccessGroupMember</a></li><li data-type="method" id="ElvClient_AccessGroups-ListAccessGroups-nav"><a href="module-ElvClient_AccessGroups.html#.ListAccessGroups" class="method-link">ListAccessGroups</a></li><h4 class="methodGroupHeader">Library Access Groups</h4><li data-type="method" id="ElvClient_AccessGroups-AddContentLibraryGroup-nav"><a href="module-ElvClient_AccessGroups.html#.exports.AddContentLibraryGroup" class="method-link">AddContentLibraryGroup</a></li><li data-type="method" id="ElvClient_AccessGroups-ContentLibraryGroupPermissions-nav"><a href="module-ElvClient_AccessGroups.html#.exports.ContentLibraryGroupPermissions" class="method-link">ContentLibraryGroupPermissions</a></li><li data-type="method" id="ElvClient_AccessGroups-RemoveContentLibraryGroup-nav"><a href="module-ElvClient_AccessGroups.html#.exports.RemoveContentLibraryGroup" class="method-link">RemoveContentLibraryGroup</a></li><h4 class="methodGroupHeader">Object Access Groups</h4><li data-type="method" id="ElvClient_AccessGroups-AddContentObjectGroupPermission-nav"><a href="module-ElvClient_AccessGroups.html#.exports.AddContentObjectGroupPermission" class="method-link">AddContentObjectGroupPermission</a></li><li data-type="method" id="ElvClient_AccessGroups-ContentObjectGroupPermissions-nav"><a href="module-ElvClient_AccessGroups.html#.exports.ContentObjectGroupPermissions" class="method-link">ContentObjectGroupPermissions</a></li><li data-type="method" id="ElvClient_AccessGroups-RemoveContentObjectGroupPermission-nav"><a href="module-ElvClient_AccessGroups.html#.exports.RemoveContentObjectGroupPermission" class="method-link">RemoveContentObjectGroupPermission</a></li><h4 class="methodGroupHeader">Methods</h4><li data-type="method" id="ElvClient_AccessGroups-LinkAccessGroupToOauth-nav"><a href="module-ElvClient_AccessGroups.html#.LinkAccessGroupToOauth" class="method-link">LinkAccessGroupToOauth</a></li><li data-type="method" id="ElvClient_AccessGroups-UnlinkAccessGroupFromOauth-nav"><a href="module-ElvClient_AccessGroups.html#.UnlinkAccessGroupFromOauth" class="method-link">UnlinkAccessGroupFromOauth</a></li></ul></li><li id="ElvClient_ContentAccess-nav">
          <div data-name="ElvClient/ContentAccess" class="class-link-container"><a class="class-link">ElvClient/ContentAccess</a></div><ul class='methods'><li data-type="method" id="ElvClient_ContentAccess-ElvClient/ContentAccess-nav"><a href="module-ElvClient_ContentAccess.html" class="method-link">ElvClient/ContentAccess</a></li><h4 class="methodGroupHeader">Access Requests</h4><li data-type="method" id="ElvClient_ContentAccess-AccessInfo-nav"><a href="module-ElvClient_ContentAccess.html#.AccessInfo" class="method-link">AccessInfo</a></li><li data-type="method" id="ElvClient_ContentAccess-AccessRequest-nav"><a href="module-ElvClient_ContentAccess.html#.AccessRequest" class="method-link">AccessRequest</a></li><li data-type="method" id="ElvClient_ContentAccess-AccessType-nav"><a href="module-ElvClient_ContentAccess.html#.AccessType" class="method-link">AccessType</a></li><li data-type="method" id="ElvClient_ContentAccess-ContentObjectAccessComplete-nav"><a href="module-ElvClient_ContentAccess.html#.ContentObjectAccessComplete" class="method-link">ContentObjectAccessComplete</a></li><li data-type="method" id="ElvClient_ContentAccess-FinalizeStateChannelAccess-nav"><a href="module-ElvClient_ContentAccess.html#.FinalizeStateChannelAccess" class="method-link">FinalizeStateChannelAccess</a></li><li data-type="method" id="ElvClient_ContentAccess-GenerateStateChannelToken-nav"><a href="module-ElvClient_ContentAccess.html#.GenerateStateChannelToken" class="method-link">GenerateStateChannelToken</a></li><li data-type="method" id="ElvClient_ContentAccess-SetAuthContext-nav"><a href="module-ElvClient_ContentAccess.html#.SetAuthContext" class="method-link">SetAuthContext</a></li><h4 class="methodGroupHeader">Collections</h4><li data-type="method" id="ElvClient_ContentAccess-Collection-nav"><a href="module-ElvClient_ContentAccess.html#.Collection" class="method-link">Collection</a></li><h4 class="methodGroupHeader">Content Libraries</h4><li data-type="method" id="ElvClient_ContentAccess-ContentLibraries-nav"><a href="module-ElvClient_ContentAccess.html#.ContentLibraries" class="method-link">ContentLibraries</a></li><li data-type="method" id="ElvClient_ContentAccess-ContentLibrary-nav"><a href="module-ElvClient_ContentAccess.html#.ContentLibrary" class="method-link">ContentLibrary</a></li><li data-type="method" id="ElvClient_ContentAccess-ContentLibraryOwner-nav"><a href="module-ElvClient_ContentAccess.html#.ContentLibraryOwner" class="method-link">ContentLibraryOwner</a></li><li data-type="method" id="ElvClient_ContentAccess-LibraryContentTypes-nav"><a href="module-ElvClient_ContentAccess.html#.LibraryContentTypes" class="method-link">LibraryContentTypes</a></li><h4 class="methodGroupHeader">Content Objects</h4><li data-type="method" id="ElvClient_ContentAccess-AssetMetadata-nav"><a href="module-ElvClient_ContentAccess.html#.AssetMetadata" class="method-link">AssetMetadata</a></li><li data-type="method" id="ElvClient_ContentAccess-ContentObject-nav"><a href="module-ElvClient_ContentAccess.html#.ContentObject" class="method-link">ContentObject</a></li><li data-type="method" id="ElvClient_ContentAccess-ContentObjectLibraryId-nav"><a href="module-ElvClient_ContentAccess.html#.ContentObjectLibraryId" class="method-link">ContentObjectLibraryId</a></li><li data-type="method" id="ElvClient_ContentAccess-ContentObjectOwner-nav"><a href="module-ElvClient_ContentAccess.html#.ContentObjectOwner" class="method-link">ContentObjectOwner</a></li><li data-type="method" id="ElvClient_ContentAccess-ContentObjects-nav"><a href="module-ElvClient_ContentAccess.html#.ContentObjects" class="method-link">ContentObjects</a></li><li data-type="method" id="ElvClient_ContentAccess-ContentObjectTenantId-nav"><a href="module-ElvClient_ContentAccess.html#.ContentObjectTenantId" class="method-link">ContentObjectTenantId</a></li><li data-type="method" id="ElvClient_ContentAccess-ContentObjectVersions-nav"><a href="module-ElvClient_ContentAccess.html#.ContentObjectVersions" class="method-link">ContentObjectVersions</a></li><li data-type="method" id="ElvClient_ContentAccess-LatestVersionHash-nav"><a href="module-ElvClient_ContentAccess.html#.LatestVersionHash" class="method-link">LatestVersionHash</a></li><li data-type="method" id="ElvClient_ContentAccess-Permission-nav"><a href="module-ElvClient_ContentAccess.html#.Permission" class="method-link">Permission</a></li><li data-type="method" id="ElvClient_ContentAccess-Proofs-nav"><a href="module-ElvClient_ContentAccess.html#.Proofs" class="method-link">Proofs</a></li><li data-type="method" id="ElvClient_ContentAccess-QParts-nav"><a href="module-ElvClient_ContentAccess.html#.QParts" class="method-link">QParts</a></li><li data-type="method" id="ElvClient_ContentAccess-VerifyContentObject-nav"><a href="module-ElvClient_ContentAccess.html#.VerifyContentObject" class="method-link">VerifyContentObject</a></li><h4 class="methodGroupHeader">Content Space</h4><li data-type="method" id="ElvClient_ContentAccess-ContentSpaceId-nav"><a href="module-ElvClient_ContentAccess.html#.ContentSpaceId" class="method-link">ContentSpaceId</a></li><li data-type="method" id="ElvClient_ContentAccess-DefaultKMSAddress-nav"><a href="module-ElvClient_ContentAccess.html#.DefaultKMSAddress" class="method-link">DefaultKMSAddress</a></li><h4 class="methodGroupHeader">Content Types</h4><li data-type="method" id="ElvClient_ContentAccess-ContentType-nav"><a href="module-ElvClient_ContentAccess.html#.ContentType" class="method-link">ContentType</a></li><li data-type="method" id="ElvClient_ContentAccess-ContentTypeOwner-nav"><a href="module-ElvClient_ContentAccess.html#.ContentTypeOwner" class="method-link">ContentTypeOwner</a></li><li data-type="method" id="ElvClient_ContentAccess-ContentTypes-nav"><a href="module-ElvClient_ContentAccess.html#.ContentTypes" class="method-link">ContentTypes</a></li><h4 class="methodGroupHeader">Encryption</h4><li data-type="method" id="ElvClient_ContentAccess-Decrypt-nav"><a href="module-ElvClient_ContentAccess.html#.Decrypt" class="method-link">Decrypt</a></li><li data-type="method" id="ElvClient_ContentAccess-Encrypt-nav"><a href="module-ElvClient_ContentAccess.html#.Encrypt" class="method-link">Encrypt</a></li><li data-type="method" id="ElvClient_ContentAccess-EncryptionConk-nav"><a href="module-ElvClient_ContentAccess.html#.EncryptionConk" class="method-link">EncryptionConk</a></li><h4 class="methodGroupHeader">Links</h4><li data-type="method" id="ElvClient_ContentAccess-ContentObjectGraph-nav"><a href="module-ElvClient_ContentAccess.html#.ContentObjectGraph" class="method-link">ContentObjectGraph</a></li><li data-type="method" id="ElvClient_ContentAccess-LinkData-nav"><a href="module-ElvClient_ContentAccess.html#.LinkData" class="method-link">LinkData</a></li><li data-type="method" id="ElvClient_ContentAccess-LinkTarget-nav"><a href="module-ElvClient_ContentAccess.html#.LinkTarget" class="method-link">LinkTarget</a></li><li data-type="method" id="ElvClient_ContentAccess-LinkUrl-nav"><a href="module-ElvClient_ContentAccess.html#.LinkUrl" class="method-link">LinkUrl</a></li><h4 class="methodGroupHeader">Media</h4><li data-type="method" id="ElvClient_ContentAccess-AvailableDRMs-nav"><a href="module-ElvClient_ContentAccess.html#.AvailableDRMs" class="method-link">AvailableDRMs</a></li><li data-type="method" id="ElvClient_ContentAccess-AvailableOfferings-nav"><a href="module-ElvClient_ContentAccess.html#.AvailableOfferings" class="method-link">AvailableOfferings</a></li><li data-type="method" id="ElvClient_ContentAccess-BitmovinPlayoutOptions-nav"><a href="module-ElvClient_ContentAccess.html#.BitmovinPlayoutOptions" class="method-link">BitmovinPlayoutOptions</a></li><li data-type="method" id="ElvClient_ContentAccess-PlayoutOptions-nav"><a href="module-ElvClient_ContentAccess.html#.PlayoutOptions" class="method-link">PlayoutOptions</a></li><h4 class="methodGroupHeader">Metadata</h4><li data-type="method" id="ElvClient_ContentAccess-ContentObjectMetadata-nav"><a href="module-ElvClient_ContentAccess.html#.ContentObjectMetadata" class="method-link">ContentObjectMetadata</a></li><h4 class="methodGroupHeader">URL Generation</h4><li data-type="method" id="ElvClient_ContentAccess-CallBitcodeMethod-nav"><a href="module-ElvClient_ContentAccess.html#.CallBitcodeMethod" class="method-link">CallBitcodeMethod</a></li><li data-type="method" id="ElvClient_ContentAccess-ContentObjectImageUrl-nav"><a href="module-ElvClient_ContentAccess.html#.ContentObjectImageUrl" class="method-link">ContentObjectImageUrl</a></li><li data-type="method" id="ElvClient_ContentAccess-FabricUrl-nav"><a href="module-ElvClient_ContentAccess.html#.FabricUrl" class="method-link">FabricUrl</a></li><li data-type="method" id="ElvClient_ContentAccess-FileUrl-nav"><a href="module-ElvClient_ContentAccess.html#.FileUrl" class="method-link">FileUrl</a></li><li data-type="method" id="ElvClient_ContentAccess-PublicRep-nav"><a href="module-ElvClient_ContentAccess.html#.PublicRep" class="method-link">PublicRep</a></li><li data-type="method" id="ElvClient_ContentAccess-Rep-nav"><a href="module-ElvClient_ContentAccess.html#.Rep" class="method-link">Rep</a></li></ul></li><li id="ElvClient_ContentManagement-nav">
          <div data-name="ElvClient/ContentManagement" class="class-link-container"><a class="class-link">ElvClient/ContentManagement</a></div><ul class='methods'><li data-type="method" id="ElvClient_ContentManagement-ElvClient/ContentManagement-nav"><a href="module-ElvClient_ContentManagement.html" class="method-link">ElvClient/ContentManagement</a></li><h4 class="methodGroupHeader">Access Requests</h4><li data-type="method" id="ElvClient_ContentManagement-CreateNonOwnerCap-nav"><a href="module-ElvClient_ContentManagement.html#.CreateNonOwnerCap" class="method-link">CreateNonOwnerCap</a></li><li data-type="method" id="ElvClient_ContentManagement-SetAccessCharge-nav"><a href="module-ElvClient_ContentManagement.html#.SetAccessCharge" class="method-link">SetAccessCharge</a></li><h4 class="methodGroupHeader">Auth Policies</h4><li data-type="method" id="ElvClient_ContentManagement-InitializeAuthPolicy-nav"><a href="module-ElvClient_ContentManagement.html#.InitializeAuthPolicy" class="method-link">InitializeAuthPolicy</a></li><li data-type="method" id="ElvClient_ContentManagement-SetAuthPolicy-nav"><a href="module-ElvClient_ContentManagement.html#.SetAuthPolicy" class="method-link">SetAuthPolicy</a></li><h4 class="methodGroupHeader">Content Libraries</h4><li data-type="method" id="ElvClient_ContentManagement-AddLibraryContentType-nav"><a href="module-ElvClient_ContentManagement.html#.AddLibraryContentType" class="method-link">AddLibraryContentType</a></li><li data-type="method" id="ElvClient_ContentManagement-CreateContentLibrary-nav"><a href="module-ElvClient_ContentManagement.html#.CreateContentLibrary" class="method-link">CreateContentLibrary</a></li><li data-type="method" id="ElvClient_ContentManagement-DeleteContentLibrary-nav"><a href="module-ElvClient_ContentManagement.html#.DeleteContentLibrary" class="method-link">DeleteContentLibrary</a></li><li data-type="method" id="ElvClient_ContentManagement-RemoveLibraryContentType-nav"><a href="module-ElvClient_ContentManagement.html#.RemoveLibraryContentType" class="method-link">RemoveLibraryContentType</a></li><li data-type="method" id="ElvClient_ContentManagement-SetContentLibraryImage-nav"><a href="module-ElvClient_ContentManagement.html#.SetContentLibraryImage" class="method-link">SetContentLibraryImage</a></li><h4 class="methodGroupHeader">Content Objects</h4><li data-type="method" id="ElvClient_ContentManagement-CopyContentObject-nav"><a href="module-ElvClient_ContentManagement.html#.CopyContentObject" class="method-link">CopyContentObject</a></li><li data-type="method" id="ElvClient_ContentManagement-CreateAndFinalizeContentObject-nav"><a href="module-ElvClient_ContentManagement.html#.CreateAndFinalizeContentObject" class="method-link">CreateAndFinalizeContentObject</a></li><li data-type="method" id="ElvClient_ContentManagement-CreateContentObject-nav"><a href="module-ElvClient_ContentManagement.html#.CreateContentObject" class="method-link">CreateContentObject</a></li><li data-type="method" id="ElvClient_ContentManagement-DeleteContentObject-nav"><a href="module-ElvClient_ContentManagement.html#.DeleteContentObject" class="method-link">DeleteContentObject</a></li><li data-type="method" id="ElvClient_ContentManagement-DeleteContentVersion-nav"><a href="module-ElvClient_ContentManagement.html#.DeleteContentVersion" class="method-link">DeleteContentVersion</a></li><li data-type="method" id="ElvClient_ContentManagement-EditAndFinalizeContentObject-nav"><a href="module-ElvClient_ContentManagement.html#.EditAndFinalizeContentObject" class="method-link">EditAndFinalizeContentObject</a></li><li data-type="method" id="ElvClient_ContentManagement-EditContentObject-nav"><a href="module-ElvClient_ContentManagement.html#.EditContentObject" class="method-link">EditContentObject</a></li><li data-type="method" id="ElvClient_ContentManagement-FinalizeContentObject-nav"><a href="module-ElvClient_ContentManagement.html#.FinalizeContentObject" class="method-link">FinalizeContentObject</a></li><li data-type="method" id="ElvClient_ContentManagement-PublishContentVersion-nav"><a href="module-ElvClient_ContentManagement.html#.PublishContentVersion" class="method-link">PublishContentVersion</a></li><li data-type="method" id="ElvClient_ContentManagement-SetContentObjectImage-nav"><a href="module-ElvClient_ContentManagement.html#.SetContentObjectImage" class="method-link">SetContentObjectImage</a></li><li data-type="method" id="ElvClient_ContentManagement-SetPermission-nav"><a href="module-ElvClient_ContentManagement.html#.SetPermission" class="method-link">SetPermission</a></li><h4 class="methodGroupHeader">Content Types</h4><li data-type="method" id="ElvClient_ContentManagement-CreateContentType-nav"><a href="module-ElvClient_ContentManagement.html#.CreateContentType" class="method-link">CreateContentType</a></li><h4 class="methodGroupHeader">Links</h4><li data-type="method" id="ElvClient_ContentManagement-CreateLinks-nav"><a href="module-ElvClient_ContentManagement.html#.CreateLinks" class="method-link">CreateLinks</a></li><li data-type="method" id="ElvClient_ContentManagement-GenerateSignedLinkToken-nav"><a href="module-ElvClient_ContentManagement.html#.GenerateSignedLinkToken" class="method-link">GenerateSignedLinkToken</a></li><li data-type="method" id="ElvClient_ContentManagement-UpdateContentObjectGraph-nav"><a href="module-ElvClient_ContentManagement.html#.UpdateContentObjectGraph" class="method-link">UpdateContentObjectGraph</a></li><h4 class="methodGroupHeader">Metadata</h4><li data-type="method" id="ElvClient_ContentManagement-DeleteMetadata-nav"><a href="module-ElvClient_ContentManagement.html#.DeleteMetadata" class="method-link">DeleteMetadata</a></li><li data-type="method" id="ElvClient_ContentManagement-MergeMetadata-nav"><a href="module-ElvClient_ContentManagement.html#.MergeMetadata" class="method-link">MergeMetadata</a></li><li data-type="method" id="ElvClient_ContentManagement-ReplaceMetadata-nav"><a href="module-ElvClient_ContentManagement.html#.ReplaceMetadata" class="method-link">ReplaceMetadata</a></li></ul></li><li id="ElvClient_Contracts-nav">
          <div data-name="ElvClient/Contracts" class="class-link-container"><a class="class-link">ElvClient/Contracts</a></div><ul class='methods'><li data-type="method" id="ElvClient_Contracts-ElvClient/Contracts-nav"><a href="module-ElvClient_Contracts.html" class="method-link">ElvClient/Contracts</a></li><h4 class="methodGroupHeader">Blockchain</h4><li data-type="method" id="ElvClient_Contracts-BlockNumber-nav"><a href="module-ElvClient_Contracts.html#.BlockNumber" class="method-link">BlockNumber</a></li><li data-type="method" id="ElvClient_Contracts-Events-nav"><a href="module-ElvClient_Contracts.html#.Events" class="method-link">Events</a></li><li data-type="method" id="ElvClient_Contracts-GetBalance-nav"><a href="module-ElvClient_Contracts.html#.GetBalance" class="method-link">GetBalance</a></li><li data-type="method" id="ElvClient_Contracts-SendFunds-nav"><a href="module-ElvClient_Contracts.html#.SendFunds" class="method-link">SendFunds</a></li><h4 class="methodGroupHeader">Contracts</h4><li data-type="method" id="ElvClient_Contracts-CallContractMethod-nav"><a href="module-ElvClient_Contracts.html#.CallContractMethod" class="method-link">CallContractMethod</a></li><li data-type="method" id="ElvClient_Contracts-CallContractMethodAndWait-nav"><a href="module-ElvClient_Contracts.html#.CallContractMethodAndWait" class="method-link">CallContractMethodAndWait</a></li><li data-type="method" id="ElvClient_Contracts-ContractAbi-nav"><a href="module-ElvClient_Contracts.html#.ContractAbi" class="method-link">ContractAbi</a></li><li data-type="method" id="ElvClient_Contracts-ContractEvents-nav"><a href="module-ElvClient_Contracts.html#.ContractEvents" class="method-link">ContractEvents</a></li><li data-type="method" id="ElvClient_Contracts-ContractMetadata-nav"><a href="module-ElvClient_Contracts.html#.ContractMetadata" class="method-link">ContractMetadata</a></li><li data-type="method" id="ElvClient_Contracts-ContractName-nav"><a href="module-ElvClient_Contracts.html#.ContractName" class="method-link">ContractName</a></li><li data-type="method" id="ElvClient_Contracts-CustomContractAddress-nav"><a href="module-ElvClient_Contracts.html#.CustomContractAddress" class="method-link">CustomContractAddress</a></li><li data-type="method" id="ElvClient_Contracts-DeployContract-nav"><a href="module-ElvClient_Contracts.html#.DeployContract" class="method-link">DeployContract</a></li><li data-type="method" id="ElvClient_Contracts-ExtractEventFromLogs-nav"><a href="module-ElvClient_Contracts.html#.ExtractEventFromLogs" class="method-link">ExtractEventFromLogs</a></li><li data-type="method" id="ElvClient_Contracts-ExtractValueFromEvent-nav"><a href="module-ElvClient_Contracts.html#.ExtractValueFromEvent" class="method-link">ExtractValueFromEvent</a></li><li data-type="method" id="ElvClient_Contracts-FormatContractArguments-nav"><a href="module-ElvClient_Contracts.html#.FormatContractArguments" class="method-link">FormatContractArguments</a></li><li data-type="method" id="ElvClient_Contracts-MergeContractMetadata-nav"><a href="module-ElvClient_Contracts.html#.MergeContractMetadata" class="method-link">MergeContractMetadata</a></li><li data-type="method" id="ElvClient_Contracts-ReplaceContractMetadata-nav"><a href="module-ElvClient_Contracts.html#.ReplaceContractMetadata" class="method-link">ReplaceContractMetadata</a></li><li data-type="method" id="ElvClient_Contracts-SetCustomContentContract-nav"><a href="module-ElvClient_Contracts.html#.SetCustomContentContract" class="method-link">SetCustomContentContract</a></li></ul></li><li id="ElvClient_Files+Parts-nav">
          <div data-name="ElvClient/Files+Parts" class="class-link-container"><a class="class-link">ElvClient/Files+Parts</a></div><ul class='methods'><li data-type="method" id="ElvClient_Files+Parts-ElvClient/Files+Parts-nav"><a href="module-ElvClient_Files+Parts.html" class="method-link">ElvClient/Files+Parts</a></li><h4 class="methodGroupHeader">Files</h4><li data-type="method" id="ElvClient_Files+Parts-CreateFileDirectories-nav"><a href="module-ElvClient_Files+Parts.html#.exports.CreateFileDirectories" class="method-link">CreateFileDirectories</a></li><li data-type="method" id="ElvClient_Files+Parts-DeleteFiles-nav"><a href="module-ElvClient_Files+Parts.html#.exports.DeleteFiles" class="method-link">DeleteFiles</a></li><li data-type="method" id="ElvClient_Files+Parts-DownloadFile-nav"><a href="module-ElvClient_Files+Parts.html#.exports.DownloadFile" class="method-link">DownloadFile</a></li><li data-type="method" id="ElvClient_Files+Parts-ListFiles-nav"><a href="module-ElvClient_Files+Parts.html#.exports.ListFiles" class="method-link">ListFiles</a></li><li data-type="method" id="ElvClient_Files+Parts-UploadFiles-nav"><a href="module-ElvClient_Files+Parts.html#.exports.UploadFiles" class="method-link">UploadFiles</a></li><li data-type="method" id="ElvClient_Files+Parts-UploadFilesFromS3-nav"><a href="module-ElvClient_Files+Parts.html#.exports.UploadFilesFromS3" class="method-link">UploadFilesFromS3</a></li><h4 class="methodGroupHeader">Parts</h4><li data-type="method" id="ElvClient_Files+Parts-ContentPart-nav"><a href="module-ElvClient_Files+Parts.html#.exports.ContentPart" class="method-link">ContentPart</a></li><li data-type="method" id="ElvClient_Files+Parts-ContentParts-nav"><a href="module-ElvClient_Files+Parts.html#.exports.ContentParts" class="method-link">ContentParts</a></li><li data-type="method" id="ElvClient_Files+Parts-CreatePart-nav"><a href="module-ElvClient_Files+Parts.html#.exports.CreatePart" class="method-link">CreatePart</a></li><li data-type="method" id="ElvClient_Files+Parts-DeletePart-nav"><a href="module-ElvClient_Files+Parts.html#.exports.DeletePart" class="method-link">DeletePart</a></li><li data-type="method" id="ElvClient_Files+Parts-DownloadPart-nav"><a href="module-ElvClient_Files+Parts.html#.exports.DownloadPart" class="method-link">DownloadPart</a></li><li data-type="method" id="ElvClient_Files+Parts-FinalizePart-nav"><a href="module-ElvClient_Files+Parts.html#.exports.FinalizePart" class="method-link">FinalizePart</a></li><li data-type="method" id="ElvClient_Files+Parts-UploadPart-nav"><a href="module-ElvClient_Files+Parts.html#.exports.UploadPart" class="method-link">UploadPart</a></li><li data-type="method" id="ElvClient_Files+Parts-UploadPartChunk-nav"><a href="module-ElvClient_Files+Parts.html#.exports.UploadPartChunk" class="method-link">UploadPartChunk</a></li></ul></li><li id="ElvClient_NFT-nav">
          <div data-name="ElvClient/NFT" class="class-link-container"><a class="class-link">ElvClient/NFT</a></div><ul class='methods'><li data-type="method" id="ElvClient_NFT-ElvClient/NFT-nav"><a href="module-ElvClient_NFT.html" class="method-link">ElvClient/NFT</a></li><h4 class="methodGroupHeader">Minting</h4><li data-type="method" id="ElvClient_NFT-MintNFT-nav"><a href="module-ElvClient_NFT.html#.MintNFT" class="method-link">MintNFT</a></li><h4 class="methodGroupHeader">Transactions</h4><li data-type="method" id="ElvClient_NFT-CollectionTransactions-nav"><a href="module-ElvClient_NFT.html#.CollectionTransactions" class="method-link">CollectionTransactions</a></li></ul></li><li id="ElvClient_NTP-nav">
          <div data-name="ElvClient/NTP" class="class-link-container"><a class="class-link">ElvClient/NTP</a></div><ul class='methods'><li data-type="method" id="ElvClient_NTP-ElvClient/NTP-nav"><a href="module-ElvClient_NTP.html" class="method-link">ElvClient/NTP</a></li><h4 class="methodGroupHeader">NTP Instances</h4><li data-type="method" id="ElvClient_NTP-CreateNTPInstance-nav"><a href="module-ElvClient_NTP.html#.CreateNTPInstance" class="method-link">CreateNTPInstance</a></li><li data-type="method" id="ElvClient_NTP-DeleteNTPInstance-nav"><a href="module-ElvClient_NTP.html#.DeleteNTPInstance" class="method-link">DeleteNTPInstance</a></li><li data-type="method" id="ElvClient_NTP-ListNTPInstances-nav"><a href="module-ElvClient_NTP.html#.ListNTPInstances" class="method-link">ListNTPInstances</a></li><li data-type="method" id="ElvClient_NTP-NTPInstance-nav"><a href="module-ElvClient_NTP.html#.NTPInstance" class="method-link">NTPInstance</a></li><li data-type="method" id="ElvClient_NTP-SuspendNTPInstance-nav"><a href="module-ElvClient_NTP.html#.SuspendNTPInstance" class="method-link">SuspendNTPInstance</a></li><li data-type="method" id="ElvClient_NTP-UpdateNTPInstance-nav"><a href="module-ElvClient_NTP.html#.UpdateNTPInstance" class="method-link">UpdateNTPInstance</a></li><h4 class="methodGroupHeader">Tickets</h4><li data-type="method" id="ElvClient_NTP-IssueNTPCode-nav"><a href="module-ElvClient_NTP.html#.IssueNTPCode" class="method-link">IssueNTPCode</a></li><li data-type="method" id="ElvClient_NTP-IssueSignedNTPCode-nav"><a href="module-ElvClient_NTP.html#.IssueSignedNTPCode" class="method-link">IssueSignedNTPCode</a></li><li data-type="method" id="ElvClient_NTP-RedeemCode-nav"><a href="module-ElvClient_NTP.html#.RedeemCode" class="method-link">RedeemCode</a></li></ul></li></ul><h3>Namespaces</h3><ul><li id="Crypto-nav">
          <div data-name="Crypto" class="class-link-container"><a class="class-link">Crypto</a></div><ul class='methods'><li data-type="method" id="Crypto-Crypto-nav"><a href="Crypto.html" class="method-link">Crypto</a></li><h4 class="methodGroupHeader">Methods</h4><li data-type="method" id="Crypto-Decrypt-nav"><a href="Crypto.html#.Decrypt" class="method-link">Decrypt</a></li><li data-type="method" id="Crypto-Encrypt-nav"><a href="Crypto.html#.Encrypt" class="method-link">Encrypt</a></li></ul></li><li id="Utils-nav">
          <div data-name="Utils" class="class-link-container"><a class="class-link">Utils</a></div><ul class='methods'><li data-type="method" id="Utils-Utils-nav"><a href="Utils.html" class="method-link">Utils</a></li><h4 class="methodGroupHeader">Methods</h4><li data-type="method" id="Utils-AddressToHash-nav"><a href="Utils.html#.AddressToHash" class="method-link">AddressToHash</a></li><li data-type="method" id="Utils-AddressToLibraryId-nav"><a href="Utils.html#.AddressToLibraryId" class="method-link">AddressToLibraryId</a></li><li data-type="method" id="Utils-AddressToObjectId-nav"><a href="Utils.html#.AddressToObjectId" class="method-link">AddressToObjectId</a></li><li data-type="method" id="Utils-AddressToSpaceId-nav"><a href="Utils.html#.AddressToSpaceId" class="method-link">AddressToSpaceId</a></li><li data-type="method" id="Utils-DecodeAuthorizationToken-nav"><a href="Utils.html#.DecodeAuthorizationToken" class="method-link">DecodeAuthorizationToken</a></li><li data-type="method" id="Utils-DecodeSignedToken-nav"><a href="Utils.html#.DecodeSignedToken" class="method-link">DecodeSignedToken</a></li><li data-type="method" id="Utils-DecodeVersionHash-nav"><a href="Utils.html#.DecodeVersionHash" class="method-link">DecodeVersionHash</a></li><li data-type="method" id="Utils-DecodeWriteToken-nav"><a href="Utils.html#.DecodeWriteToken" class="method-link">DecodeWriteToken</a></li><li data-type="method" id="Utils-EqualAddress-nav"><a href="Utils.html#.EqualAddress" class="method-link">EqualAddress</a></li><li data-type="method" id="Utils-EqualHash-nav"><a href="Utils.html#.EqualHash" class="method-link">EqualHash</a></li><li data-type="method" id="Utils-EtherToWei-nav"><a href="Utils.html#.EtherToWei" class="method-link">EtherToWei</a></li><li data-type="method" id="Utils-FormatAddress-nav"><a href="Utils.html#.FormatAddress" class="method-link">FormatAddress</a></li><li data-type="method" id="Utils-FormatSignature-nav"><a href="Utils.html#.FormatSignature" class="method-link">FormatSignature</a></li><li data-type="method" id="Utils-HashToAddress-nav"><a href="Utils.html#.HashToAddress" class="method-link">HashToAddress</a></li><li data-type="method" id="Utils-IsCloneable-nav"><a href="Utils.html#.IsCloneable" class="method-link">IsCloneable</a></li><li data-type="method" id="Utils-MakeClonable-nav"><a href="Utils.html#.MakeClonable" class="method-link">MakeClonable</a></li><li data-type="method" id="Utils-PublicKeyToAddress-nav"><a href="Utils.html#.PublicKeyToAddress" class="method-link">PublicKeyToAddress</a></li><li data-type="method" id="Utils-ResizeImage-nav"><a href="Utils.html#.ResizeImage" class="method-link">ResizeImage</a></li><li data-type="method" id="Utils-ToBigNumber-nav"><a href="Utils.html#.ToBigNumber" class="method-link">ToBigNumber</a></li><li data-type="method" id="Utils-ToBytes32-nav"><a href="Utils.html#.ToBytes32" class="method-link">ToBytes32</a></li><li data-type="method" id="Utils-ValidAddress-nav"><a href="Utils.html#.ValidAddress" class="method-link">ValidAddress</a></li><li data-type="method" id="Utils-ValidHash-nav"><a href="Utils.html#.ValidHash" class="method-link">ValidHash</a></li><li data-type="method" id="Utils-WeiToEther-nav"><a href="Utils.html#.WeiToEther" class="method-link">WeiToEther</a></li></ul></li></ul>
      </div>
    </nav>

    <div class="main">
      <div class="header"></div>
      <div class="main-content">
        
        <h1 class="page-title">
          FrameClient
        </h1>
        

        

<section>
  <header>
    


      
    
  </header>

  <article>
    <div class="container-overview">
      
        


  

  <span class='name-container'>
    <a class="link-icon" href="#FrameClient">
      <svg xmlns="http://www.w3.org/2000/svg" width="24" height="24" viewBox="0 0 24 24" fill="none" stroke="currentColor" stroke-width="2" stroke-linecap="round" stroke-linejoin="round" class="feather feather-link"><path d="M10 13a5 5 0 0 0 7.54.54l3-3a5 5 0 0 0-7.07-7.07l-1.72 1.71"></path><path d="M14 11a5 5 0 0 0-7.54-.54l-3 3a5 5 0 0 0 7.07 7.07l1.71-1.71"></path></svg>
    </a>
    <h4 class="name" id="FrameClient">
      <span class="type-signature"></span>new FrameClient<span class="signature">({<div class="block-param">target,</div><div class="block-param">timeout</div>})</span><span class="type-signature"></span>
    </h4>
  </span>

  



  <div class="description">
    <p>FrameClient is a client that looks to the user like an ElvClient, but works by passing messages
to another frame with an actual ElvClient instead of making the calls itself.</p>
<p>The purpose of this is to isolate users' private keys and the usage thereof in one trusted application,
while still allowing other (possibly less trustworthy) applications to communicate with the content fabric
on behalf of the user from a sandboxed IFrame.</p>
<p>FrameClient has available almost all of the same methods as ElvClient, and should be transparently
interchangable with it from a usage perspective.</p>
<p>The methods available in FrameClient are generated automatically from ElvClient. These methods will use a
messaging protocol to communicate intent to a specified frame, which can listen for such messages, perform
the actions using the real ElvClient, and return the results via a response message.</p>
<p>Because the privileged frame is doing the actual work, it may decide to allow or disallow any actions
it sees fit - for example, limiting a dependent app to a few safe calls while preventing it from making any
significant changes.</p>
<p>The most important aspect of this architecture is to prevent leaking of users' private keys. Be careful when
setting up a project using this architecture - make sure the untrusted app is properly contained in a sandboxed
IFrame and served from a different origin than the privileged app.</p>
  </div>





  <div class="see-description">
    <dt class="tag-see">See:</dt>
    <dd class="tag-see">
      <ul>
        
          <li>
            test/frames/Parent.html and test/frames/Client.html for an example setup using this scheme
          </li>
        
      </ul>
    </dd>
  </div>







  <h5>Parameters:</h5>
  

<table class="params">
  <thead>
    <tr>
      
        <th>Name</th>
      

      <th>Type</th>

      

      

      <th class="last">Description</th>
    </tr>
  </thead>

  <tbody>
    
      <tr>
        
          <td class="name"><code>target</code></td>
        

        <td class="type">
          
            
    <span class="param-type">
      Object
    </span>

    


          
        </td>

        

        

        <td class="description last">
          <p>The window or frame that will listen for messages produced by this client</p>
          
        </td>
      </tr>

    
      <tr>
        
          <td class="name"><code>timeout</code></td>
        

        <td class="type">
          
            
    <span class="param-type">
      number
    </span>

    


          
        </td>

        

        

        <td class="description last">
          <p>How long to wait for a response after calling a method before giving up
and generating a timeout error</p>
          
        </td>
      </tr>

    
  </tbody>
</table>

















<dl class="details">

  

  

  

  

  

  

  

  

  

  

  

  

  
    <dt class="tag-source">Source:</dt>
    <dd class="tag-source">
      <ul class="dummy">
        <li>
          <a href="FrameClient.js.html">FrameClient.js</a>, <a href="FrameClient.js.html#line42">line 42</a>
        </li>
      </ul>
    </dd>
  

  

  
</dl>


      
    </div>

    

    

    

     

    

    

    
      <h3 class="subsection-title">Methods</h3>

      
        


  

  <span class='name-container'>
    <a class="link-icon" href="#AllowedMethods">
      <svg xmlns="http://www.w3.org/2000/svg" width="24" height="24" viewBox="0 0 24 24" fill="none" stroke="currentColor" stroke-width="2" stroke-linecap="round" stroke-linejoin="round" class="feather feather-link"><path d="M10 13a5 5 0 0 0 7.54.54l3-3a5 5 0 0 0-7.07-7.07l-1.72 1.71"></path><path d="M14 11a5 5 0 0 0-7.54-.54l-3 3a5 5 0 0 0 7.07 7.07l1.71-1.71"></path></svg>
    </a>
    <h4 class="name" id="AllowedMethods">
      <span class="type-signature"></span>AllowedMethods<span class="signature">()</span><span class="type-signature"> &rarr;  Array.&lt;string></span>
    </h4>
  </span>

  





  


  <div class="return-description-block">
    Returns: <span class="return-description">List of ElvClient methods available to a FrameClient</span>
  </div>





















  <div class="example">
    <h5 id="AllowedMethods-examples">Example</h5>
    <button class="example-toggle-button">Show Examples</button>
    <div class="example-container">
      <a class="link-icon" href="#AllowedMethods-examples">
        <svg height="20" width="20" style="fill: black;">
          <use xlink:href="#linkIcon"></use>
        </svg>
      </a>
      


  <pre> AllowedMethods();


[
  "AccessGroupManagers",
  "AccessGroupMembers",
  "AccessGroupOwner",
  "AccessInfo",
  "AccessRequest",
  "AccessType",
  "AddAccessGroupManager",
  "AddAccessGroupMember",
  "AddContentLibraryGroup",
  "AddContentObjectGroupPermission",
  "AddLibraryContentType",
  "AssetMetadata",
  "AvailableDRMs",
  "AvailableOfferings",
  "AwaitPending",
  "BitmovinPlayoutOptions",
  "BlockNumber",
  "CallBitcodeMethod",
  "CallContractMethod",
  "CallContractMethodAndWait",
  "ClearCache",
  "Collection",
  "ConfigUrl",
  "ContentLibraries",
  "ContentLibrary",
  "ContentLibraryGroupPermissions",
  "ContentLibraryOwner",
  "ContentObject",
  "ContentObjectAccessComplete",
  "ContentObjectGraph",
  "ContentObjectGroupPermissions",
  "ContentObjectImageUrl",
  "ContentObjectLibraryId",
  "ContentObjectMetadata",
  "ContentObjectOwner",
  "ContentObjectVersions",
  "ContentObjects",
  "ContentPart",
  "ContentParts",
  "ContentSpaceId",
  "ContentType",
  "ContentTypeOwner",
  "ContentTypes",
  "ContractAbi",
  "ContractEvents",
  "ContractMetadata",
  "ContractName",
  "CopyContentObject",
  "CreateABRMezzanine",
  "CreateAccessGroup",
  "CreateAndFinalizeContentObject",
  "CreateContentLibrary",
  "CreateContentObject",
  "CreateContentType",
  "CreateEncryptionConk",
  "CreateFileDirectories",
  "CreateFileUploadJob",
  "CreateLinks",
  "CreateNTPInstance",
  "CreatePart",
  "CreateProductionMaster",
  "CreateSignedToken",
  "CurrentAccountAddress",
  "CustomContractAddress",
  "Decrypt",
  "DecryptECIES",
  "DefaultKMSAddress",
  "DeleteAccessGroup",
  "DeleteContentLibrary",
  "DeleteContentObject",
  "DeleteContentVersion",
  "DeleteFiles",
  "DeleteMetadata",
  "DeleteNTPInstance",
  "DeletePart",
  "DeployContract",
  "Download",
  "DownloadEncrypted",
  "DownloadFile",
  "DownloadPart",
  "EditAndFinalizeContentObject",
  "EditContentObject",
  "Encrypt",
  "EncryptECIES",
  "EncryptionConk",
  "Events",
  "ExtractEventFromLogs",
  "ExtractValueFromEvent",
  "FabricUrl",
  "FileUrl",
  "FinalizeABRMezzanine",
  "FinalizeContentObject",
  "FinalizePart",
  "FinalizeStateChannelAccess",
  "FinalizeUploadJob",
  "FormatContractArguments",
  "GenerateStateChannelToken",
  "GetBalance",
  "InitializeAuthPolicy",
  "IssueNTPCode",
  "LatestVersionHash",
  "LibraryContentTypes",
  "LinkAccessGroupToOauth",
  "LinkData",
  "LinkTarget",
  "LinkUrl",
  "ListFiles",
  "ListNTPInstances",
  "LROStatus",
  "MergeContractMetadata",
  "MergeMetadata",
  "MetadataAuth",
  "NodeId",
  "Nodes",
  "NTPInstance",
  "Permission",
  "PlayoutOptions",
  "PlayoutPathResolution",
  "ProduceMetadataLinks",
  "Proofs",
  "PublicRep",
  "PublishContentVersion",
  "QParts",
  "RedeemCode",
  "RemoveAccessGroupManager",
  "RemoveAccessGroupMember",
  "RemoveContentObjectGroupPermission",
  "RemoveContentLibraryGroup",
  "RemoveLibraryContentType",
  "Rep",
  "ReplaceContractMetadata",
  "ReplaceMetadata",
  "Request",
  "ResetRegion",
  "SendFunds",
  "SetAccessCharge",
  "SetAuth",
  "SetAuthContext",
  "SetAuthPolicy",
  "SetContentLibraryImage",
  "SetContentObjectImage",
  "SetCustomContentContract",
  "SetGroupPermission",
  "SetNodes",
  "SetOauthToken",
  "SetPolicyAuthorization",
  "SetSignerFromOauthToken",
  "SetStaticToken",
  "SetVisibility",
  "SetPermission",
  "StartABRMezzanineJobs",
  "SuspendNTPInstance",
  "UnlinkAccessGroupFromOauth",
  "UpdateContentObjectGraph",
  "UpdateNTPInstance",
  "UploadFileData",
  "UploadFiles",
  "UploadFilesFromS3",
  "UploadJobStatus",
  "UploadPart",
  "UploadPartChunk",
  "UploadStatus",
  "UseRegion",
  "VerifyContentObject",
  "Visibility"
]</pre>


    </div>
  </div>




<dl class="details">

  

  

  

  

  

  

  

  

  

  

  

  

  
    <dt class="tag-source">Source:</dt>
    <dd class="tag-source">
      <ul class="dummy">
        <li>
<<<<<<< HEAD
          <a href="FrameClient.js.html">FrameClient.js</a>, <a href="FrameClient.js.html#line277">line 277</a>
=======
          <a href="FrameClient.js.html">FrameClient.js</a>, <a href="FrameClient.js.html#line284">line 284</a>
>>>>>>> 2cdbd2c4
        </li>
      </ul>
    </dd>
  

  

  
</dl>


      
        


  

  <span class='name-container'>
    <a class="link-icon" href="#PassRequest">
      <svg xmlns="http://www.w3.org/2000/svg" width="24" height="24" viewBox="0 0 24 24" fill="none" stroke="currentColor" stroke-width="2" stroke-linecap="round" stroke-linejoin="round" class="feather feather-link"><path d="M10 13a5 5 0 0 0 7.54.54l3-3a5 5 0 0 0-7.07-7.07l-1.72 1.71"></path><path d="M14 11a5 5 0 0 0-7.54-.54l-3 3a5 5 0 0 0 7.07 7.07l1.71-1.71"></path></svg>
    </a>
    <h4 class="name" id="PassRequest">
      <span class="type-signature">async </span>PassRequest<span class="signature">({<span class="inline-param">request</span>})</span><span class="type-signature"> &rarr;  object</span>
    </h4>
  </span>

  



  <div class="description">
    <p>Pass an ElvFrameRequest to the target and receive a ElvFrameResponse.
Useful when acting as an intermediate between a contained app and a parent app.</p>
  </div>



  


  <div class="return-description-block">
    Returns: <span class="return-description">The resultant ElvFrameResponse</span>
  </div>









  <h5>Parameters:</h5>
  

<table class="params">
  <thead>
    <tr>
      
        <th>Name</th>
      

      <th>Type</th>

      

      

      <th class="last">Description</th>
    </tr>
  </thead>

  <tbody>
    
      <tr>
        
          <td class="name"><code>request</code></td>
        

        <td class="type">
          
            
    <span class="param-type">
      object
    </span>

    


          
        </td>

        

        

        <td class="description last">
          <p>An ElvFrameRequest</p>
          
        </td>
      </tr>

    
  </tbody>
</table>














  <div class="example">
    <h5 id="PassRequest-examples">Examples</h5>
    <button class="example-toggle-button">Show Examples</button>
    <div class="example-container">
      <a class="link-icon" href="#PassRequest-examples">
        <svg height="20" width="20" style="fill: black;">
          <use xlink:href="#linkIcon"></use>
        </svg>
      </a>
      


  <pre>async PassRequest({
  "request": {
    "calledMethod": "ContentLibraries",
    "args": {},
    "type": "ElvFrameRequest",
    "requestId": 123
  },
  "Respond": "&lt;function>"
});


{
  "type": "ElvFrameResponse",
  "requestId": 123,
  "response": [
    "ilibasP2Nff27BWoXJMuUevk2k7MoR6"
  ]
}</pre>

  <pre>async PassRequest({
  "request": {
    "type": "ElvFrameRequest",
    "requestId": 1234,
    "calledMethod": "DownloadPart",
    "args": {
      "libraryId": "ilib3j1iarYtn2gs3T8t6wqgufwxgtNH",
      "objectId": "iq__2uKpqT1C2xtonWusjTUuJ7GrYVwg",
      "partHash": "hqp_8fUQ3kJWzWY62sTLwcirKQremLxuquS3ymLA8TEns7PVtmkZ",
      "chunked": true,
      "chunkSize": 10000,
      "callback": "&lt;function>"
    },
    "callbackId": 321
  },
  "Respond": "&lt;function>"
});


{
  "type": "ElvFrameResponse",
  "requestId": 1234
}</pre>


    </div>
  </div>




<dl class="details">

  

  

  

  

  

  

  

  

  

  

  

  

  
    <dt class="tag-source">Source:</dt>
    <dd class="tag-source">
      <ul class="dummy">
        <li>
          <a href="FrameClient.js.html">FrameClient.js</a>, <a href="FrameClient.js.html#line102">line 102</a>
        </li>
      </ul>
    </dd>
  

  

  
</dl>


      
    

    

    
  </article>
</section>





        <footer class="footer">
          Documentation generated by <a href="https://github.com/jsdoc3/jsdoc">JSDoc 3.6.10</a>
        </footer>
      </div>
    </div>
  </div>

  <script>
    // Format and add line numbers to code
    prettyPrint();
  </script>

  <script type="text/javascript" src="scripts/utils.js"></script>

  </body>
</html><|MERGE_RESOLUTION|>--- conflicted
+++ resolved
@@ -560,11 +560,7 @@
     <dd class="tag-source">
       <ul class="dummy">
         <li>
-<<<<<<< HEAD
-          <a href="FrameClient.js.html">FrameClient.js</a>, <a href="FrameClient.js.html#line277">line 277</a>
-=======
           <a href="FrameClient.js.html">FrameClient.js</a>, <a href="FrameClient.js.html#line284">line 284</a>
->>>>>>> 2cdbd2c4
         </li>
       </ul>
     </dd>
