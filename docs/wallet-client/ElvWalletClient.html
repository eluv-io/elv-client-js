--- conflicted
+++ resolved
@@ -607,11 +607,7 @@
     <dd class="tag-source">
       <ul class="dummy">
         <li>
-<<<<<<< HEAD
-          <a href="index.js.html">index.js</a>, <a href="index.js.html#line93">line 93</a>
-=======
           <a href="index.js.html">index.js</a>, <a href="index.js.html#line477">line 477</a>
->>>>>>> 8155424c
         </li>
       </ul>
     </dd>
@@ -737,7 +733,180 @@
       </tr>
 
     
-<<<<<<< HEAD
+      <tr>
+        
+          <td class="name"><code>tenantId</code></td>
+        
+
+        <td class="type">
+          
+            
+    <span class="param-type">
+      string
+    </span>
+
+    
+
+
+          
+        </td>
+
+        
+          <td class="attributes">
+            
+              &lt;optional><br>
+            
+
+            
+
+            
+          </td>
+        
+
+        
+          <td class="default">
+            
+          </td>
+        
+
+        <td class="description last">
+          <p>ID of tenant with which to associate the user. If marketplace info was set upon initialization, this will be determined automatically.</p>
+          
+        </td>
+      </tr>
+
+    
+      <tr>
+        
+          <td class="name"><code>email</code></td>
+        
+
+        <td class="type">
+          
+            
+    <span class="param-type">
+      string
+    </span>
+
+    
+
+
+          
+        </td>
+
+        
+          <td class="attributes">
+            
+              &lt;optional><br>
+            
+
+            
+
+            
+          </td>
+        
+
+        
+          <td class="default">
+            
+          </td>
+        
+
+        <td class="description last">
+          <p>Email address of the user. If not specified, this method will attempt to extract the email from the ID token.</p>
+          
+        </td>
+      </tr>
+
+    
+      <tr>
+        
+          <td class="name"><code>signerURIs</code></td>
+        
+
+        <td class="type">
+          
+            
+    <span class="param-type">
+      Array.&lt;string>
+    </span>
+
+    
+
+
+          
+        </td>
+
+        
+          <td class="attributes">
+            
+              &lt;optional><br>
+            
+
+            
+
+            
+          </td>
+        
+
+        
+          <td class="default">
+            
+          </td>
+        
+
+        <td class="description last">
+          <p>(Only if using custom OAuth) - URIs corresponding to the key server(s) to use</p>
+          
+        </td>
+      </tr>
+
+    
+      <tr>
+        
+          <td class="name"><code>shareEmail</code></td>
+        
+
+        <td class="type">
+          
+            
+    <span class="param-type">
+      boolean
+    </span>
+
+    
+
+
+          
+        </td>
+
+        
+          <td class="attributes">
+            
+              &lt;optional><br>
+            
+
+            
+
+            
+          </td>
+        
+
+        
+          <td class="default">
+            
+              false
+            
+          </td>
+        
+
+        <td class="description last">
+          <p>Whether or not the user consents to sharing their email</p>
+          
+        </td>
+      </tr>
+
+    
   </tbody>
 </table>
 
@@ -788,319 +957,7 @@
     <dd class="tag-source">
       <ul class="dummy">
         <li>
-          <a href="index.js.html">index.js</a>, <a href="index.js.html#line372">line 372</a>
-        </li>
-      </ul>
-    </dd>
-  
-
-  
-
-  
-</dl>
-
-
-      
-        
-
-
-  
-
-  <span class='name-container'>
-    <a class="link-icon" href="#AuthenticateExternalWallet">
-      <svg xmlns="http://www.w3.org/2000/svg" width="24" height="24" viewBox="0 0 24 24" fill="none" stroke="currentColor" stroke-width="2" stroke-linecap="round" stroke-linejoin="round" class="feather feather-link"><path d="M10 13a5 5 0 0 0 7.54.54l3-3a5 5 0 0 0-7.07-7.07l-1.72 1.71"></path><path d="M14 11a5 5 0 0 0-7.54-.54l-3 3a5 5 0 0 0 7.07 7.07l1.71-1.71"></path></svg>
-    </a>
-    <h4 class="name" id="AuthenticateExternalWallet">
-      <span class="type-signature">async </span>AuthenticateExternalWallet<span class="signature">({<div class="block-param">address,</div><div class="block-param">tokenDuration<span class="signature-attributes">optional</span>,</div><div class="block-param">walletName<span class="signature-attributes">optional</span>,</div><div class="block-param">Sign<span class="signature-attributes">optional</span></div>})</span><span class="type-signature"> &rarr;  Promise.&lt;string></span>
-    </h4>
-  </span>
-
-  
-
-
-
-  <div class="description">
-    <p>Authenticate with an external Ethereum compatible wallet, like Metamask.</p>
-  </div>
-
-
-
-  
-
-
-  <div class="return-description-block">
-    Returns: <span class="return-description">Returns an authorization token that can be used to initialize the client using <a href="#Authenticate">Authenticate</a>.
-Save this token to avoid having to reauthenticate. This token expires after 24 hours.</span>
-  </div>
-
-
-
-
-
-
-
-
-
-  <h5>Parameters:</h5>
-  
-
-<table class="params">
-  <thead>
-    <tr>
-      
-        <th>Name</th>
-      
-
-      <th>Type</th>
-
-      
-        <th>Attributes</th>
-      
-
-      
-        <th>Default</th>
-      
-
-      <th class="last">Description</th>
-    </tr>
-  </thead>
-
-  <tbody>
-    
-      <tr>
-        
-          <td class="name"><code>address</code></td>
-=======
-      <tr>
-        
-          <td class="name"><code>tenantId</code></td>
->>>>>>> 8155424c
-        
-
-        <td class="type">
-          
-            
-    <span class="param-type">
-      string
-    </span>
-
-    
-
-
-          
-        </td>
-
-        
-          <td class="attributes">
-            
-              &lt;optional><br>
-            
-
-            
-
-            
-          </td>
-        
-
-        
-          <td class="default">
-            
-          </td>
-        
-
-        <td class="description last">
-          <p>ID of tenant with which to associate the user. If marketplace info was set upon initialization, this will be determined automatically.</p>
-          
-        </td>
-      </tr>
-
-    
-      <tr>
-        
-          <td class="name"><code>email</code></td>
-        
-
-        <td class="type">
-          
-            
-    <span class="param-type">
-      string
-    </span>
-
-    
-
-
-          
-        </td>
-
-        
-          <td class="attributes">
-            
-              &lt;optional><br>
-            
-
-            
-
-            
-          </td>
-        
-
-        
-          <td class="default">
-            
-          </td>
-        
-
-        <td class="description last">
-          <p>Email address of the user. If not specified, this method will attempt to extract the email from the ID token.</p>
-          
-        </td>
-      </tr>
-
-    
-      <tr>
-        
-          <td class="name"><code>signerURIs</code></td>
-        
-
-        <td class="type">
-          
-            
-    <span class="param-type">
-      Array.&lt;string>
-    </span>
-
-    
-
-
-          
-        </td>
-
-        
-          <td class="attributes">
-            
-              &lt;optional><br>
-            
-
-            
-
-            
-          </td>
-        
-
-        
-          <td class="default">
-            
-          </td>
-        
-
-        <td class="description last">
-          <p>(Only if using custom OAuth) - URIs corresponding to the key server(s) to use</p>
-          
-        </td>
-      </tr>
-
-    
-      <tr>
-        
-          <td class="name"><code>shareEmail</code></td>
-        
-
-        <td class="type">
-          
-            
-    <span class="param-type">
-      boolean
-    </span>
-
-    
-
-
-          
-        </td>
-
-        
-          <td class="attributes">
-            
-              &lt;optional><br>
-            
-
-            
-
-            
-          </td>
-        
-
-        
-          <td class="default">
-            
-              false
-            
-          </td>
-        
-
-        <td class="description last">
-          <p>Whether or not the user consents to sharing their email</p>
-          
-        </td>
-      </tr>
-
-    
-  </tbody>
-</table>
-
-
-
-
-
-
-
-
-
-
-
-
-
-
-
-
-
-<dl class="details">
-
-  
-
-  
-
-  
-
-  
-
-  
-
-  
-
-  
-
-  
-
-  
-
-  
-
-  
-
-  
-
-  
-    <dt class="tag-source">Source:</dt>
-    <dd class="tag-source">
-      <ul class="dummy">
-        <li>
-<<<<<<< HEAD
-          <a href="index.js.html">index.js</a>, <a href="index.js.html#line477">line 477</a>
-=======
           <a href="index.js.html">index.js</a>, <a href="index.js.html#line412">line 412</a>
->>>>>>> 8155424c
         </li>
       </ul>
     </dd>
@@ -1199,11 +1056,7 @@
     <dd class="tag-source">
       <ul class="dummy">
         <li>
-<<<<<<< HEAD
-          <a href="index.js.html">index.js</a>, <a href="index.js.html#line412">line 412</a>
-=======
           <a href="index.js.html">index.js</a>, <a href="index.js.html#line171">line 171</a>
->>>>>>> 8155424c
         </li>
       </ul>
     </dd>
@@ -1302,11 +1155,7 @@
     <dd class="tag-source">
       <ul class="dummy">
         <li>
-<<<<<<< HEAD
-          <a href="index.js.html">index.js</a>, <a href="index.js.html#line171">line 171</a>
-=======
           <a href="index.js.html">index.js</a>, <a href="index.js.html#line506">line 506</a>
->>>>>>> 8155424c
         </li>
       </ul>
     </dd>
@@ -1410,148 +1259,6 @@
           </td>
         
 
-<<<<<<< HEAD
-
-
-
-
-<dl class="details">
-
-  
-
-  
-
-  
-
-  
-
-  
-
-  
-
-  
-
-  
-
-  
-
-  
-
-  
-
-  
-
-  
-    <dt class="tag-source">Source:</dt>
-    <dd class="tag-source">
-      <ul class="dummy">
-        <li>
-          <a href="index.js.html">index.js</a>, <a href="index.js.html#line506">line 506</a>
-        </li>
-      </ul>
-    </dd>
-  
-
-  
-
-  
-</dl>
-
-
-      
-        
-
-
-  
-
-  <span class='name-container'>
-    <a class="link-icon" href="#LogIn">
-      <svg xmlns="http://www.w3.org/2000/svg" width="24" height="24" viewBox="0 0 24 24" fill="none" stroke="currentColor" stroke-width="2" stroke-linecap="round" stroke-linejoin="round" class="feather feather-link"><path d="M10 13a5 5 0 0 0 7.54.54l3-3a5 5 0 0 0-7.07-7.07l-1.72 1.71"></path><path d="M14 11a5 5 0 0 0-7.54-.54l-3 3a5 5 0 0 0 7.07 7.07l1.71-1.71"></path></svg>
-    </a>
-    <h4 class="name" id="LogIn">
-      <span class="type-signature">async </span>LogIn<span class="signature">({<div class="block-param">method<span class="signature-attributes">optional</span>,</div><div class="block-param">provider<span class="signature-attributes">optional</span>,</div><div class="block-param">mode<span class="signature-attributes">optional</span>,</div><div class="block-param">callbackUrl<span class="signature-attributes">optional</span>,</div><div class="block-param">marketplaceParams<span class="signature-attributes">optional</span>,</div><div class="block-param">clearLogin<span class="signature-attributes">optional</span></div>})</span><span class="type-signature"></span>
-    </h4>
-  </span>
-
-  
-
-
-
-  <div class="description">
-    <p>Direct the user to the Eluvio Media Wallet login page.</p>
-<p>For redirect login, the authorization token will be included in the URL parameters of the callbackUrl. Simply re-initialize the wallet client and it will authorize with this token,
-or you can retrieve the parameter (<code>elvToken</code>) yourself and use it in the <a href="#Authenticate">Authenticate</a> method.</p>
-<p><b>NOTE:</b> The domain of the opening window (popup flow) or domain of the <code>callbackUrl</code> (redirect flow) MUST be allowed in the metadata of the specified marketplace.</p>
-  </div>
-
-
-
-
-
-
-
-
-
-
-
-  <h5>Parameters:</h5>
-  
-
-<table class="params">
-  <thead>
-    <tr>
-      
-        <th>Name</th>
-      
-
-      <th>Type</th>
-
-      
-        <th>Attributes</th>
-      
-
-      
-        <th>Default</th>
-      
-
-      <th class="last">Description</th>
-    </tr>
-  </thead>
-
-  <tbody>
-    
-      <tr>
-        
-          <td class="name"><code>method</code></td>
-        
-
-        <td class="type">
-          
-            
-    <span class="param-type">
-      string
-    </span>
-
-    
-
-
-          
-        </td>
-
-        
-          <td class="attributes">
-            
-              &lt;optional><br>
-            
-
-            
-
-            
-          </td>
-        
-
-=======
->>>>>>> 8155424c
         
           <td class="default">
             
@@ -2114,8 +1821,6 @@
       <ul class="dummy">
         <li>
           <a href="index.js.html">index.js</a>, <a href="index.js.html#line194">line 194</a>
-<<<<<<< HEAD
-=======
         </li>
       </ul>
     </dd>
@@ -2496,7 +2201,6 @@
       <ul class="dummy">
         <li>
           <a href="index.js.html">index.js</a>, <a href="index.js.html#line93">line 93</a>
->>>>>>> 8155424c
         </li>
       </ul>
     </dd>
