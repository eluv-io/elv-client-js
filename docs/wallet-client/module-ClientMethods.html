--- conflicted
+++ resolved
@@ -30,12 +30,8 @@
       <div class="nav-content">
         <h3>Classes</h3><ul><li id="ElvWalletClient-nav">
           <div data-name="ElvWalletClient" class="class-link-container"><a class="class-link">ElvWalletClient</a></div><ul class='methods'><h4 class="methodGroupHeader">Constructor</h4><li data-type="method" id="ElvWalletClient-ElvWalletClient-nav"><a href="ElvWalletClient.html" class="method-link">ElvWalletClient</a></li><h4 class="methodGroupHeader">Authorization</h4><li data-type="method" id="ElvWalletClient-Authenticate-nav"><a href="ElvWalletClient.html#Authenticate" class="method-link">Authenticate</a></li><li data-type="method" id="ElvWalletClient-AuthenticateExternalWallet-nav"><a href="ElvWalletClient.html#AuthenticateExternalWallet" class="method-link">AuthenticateExternalWallet</a></li><li data-type="method" id="ElvWalletClient-AuthenticateOAuth-nav"><a href="ElvWalletClient.html#AuthenticateOAuth" class="method-link">AuthenticateOAuth</a></li><h4 class="methodGroupHeader">Initialization</h4><li data-type="method" id="ElvWalletClient-Initialize-nav"><a href="ElvWalletClient.html#.Initialize" class="method-link">Initialize</a></li><h4 class="methodGroupHeader">Login</h4><li data-type="method" id="ElvWalletClient-LogIn-nav"><a href="ElvWalletClient.html#LogIn" class="method-link">LogIn</a></li><li data-type="method" id="ElvWalletClient-LogOut-nav"><a href="ElvWalletClient.html#LogOut" class="method-link">LogOut</a></li><h4 class="methodGroupHeader">Signatures</h4><li data-type="method" id="ElvWalletClient-CanSign-nav"><a href="ElvWalletClient.html#CanSign" class="method-link">CanSign</a></li><li data-type="method" id="ElvWalletClient-PersonalSign-nav"><a href="ElvWalletClient.html#PersonalSign" class="method-link">PersonalSign</a></li><h4 class="methodGroupHeader">Methods</h4><li data-type="method" id="ElvWalletClient-ClientAuthToken-nav"><a href="ElvWalletClient.html#ClientAuthToken" class="method-link">ClientAuthToken</a></li></ul></li></ul><h3>Modules</h3><ul><li id="ClientMethods-nav">
-<<<<<<< HEAD
-          <div data-name="ClientMethods" class="class-link-container"><a class="class-link">ClientMethods</a></div><ul class='methods'><li data-type="method" id="ClientMethods-ClientMethods-nav"><a href="module-ClientMethods.html" class="method-link">ClientMethods</a></li><h4 class="methodGroupHeader">Leaderboard</h4><li data-type="method" id="ClientMethods-Leaderboard-nav"><a href="module-ClientMethods.html#.Leaderboard" class="method-link">Leaderboard</a></li><h4 class="methodGroupHeader">Listings</h4><li data-type="method" id="ClientMethods-CreateListing-nav"><a href="module-ClientMethods.html#.CreateListing" class="method-link">CreateListing</a></li><li data-type="method" id="ClientMethods-Listing-nav"><a href="module-ClientMethods.html#.Listing" class="method-link">Listing</a></li><li data-type="method" id="ClientMethods-ListingAttributes-nav"><a href="module-ClientMethods.html#.ListingAttributes" class="method-link">ListingAttributes</a></li><li data-type="method" id="ClientMethods-ListingEditionNames-nav"><a href="module-ClientMethods.html#.ListingEditionNames" class="method-link">ListingEditionNames</a></li><li data-type="method" id="ClientMethods-ListingNames-nav"><a href="module-ClientMethods.html#.ListingNames" class="method-link">ListingNames</a></li><li data-type="method" id="ClientMethods-Listings-nav"><a href="module-ClientMethods.html#.Listings" class="method-link">Listings</a></li><li data-type="method" id="ClientMethods-ListingStats-nav"><a href="module-ClientMethods.html#.ListingStats" class="method-link">ListingStats</a></li><li data-type="method" id="ClientMethods-ListingStatus-nav"><a href="module-ClientMethods.html#.ListingStatus" class="method-link">ListingStatus</a></li><li data-type="method" id="ClientMethods-RemoveListing-nav"><a href="module-ClientMethods.html#.RemoveListing" class="method-link">RemoveListing</a></li><li data-type="method" id="ClientMethods-Sales-nav"><a href="module-ClientMethods.html#.Sales" class="method-link">Sales</a></li><li data-type="method" id="ClientMethods-SalesNames-nav"><a href="module-ClientMethods.html#.SalesNames" class="method-link">SalesNames</a></li><li data-type="method" id="ClientMethods-SalesStats-nav"><a href="module-ClientMethods.html#.SalesStats" class="method-link">SalesStats</a></li><li data-type="method" id="ClientMethods-Transfers-nav"><a href="module-ClientMethods.html#.Transfers" class="method-link">Transfers</a></li><h4 class="methodGroupHeader">Marketplaces</h4><li data-type="method" id="ClientMethods-AvailableMarketplaces-nav"><a href="module-ClientMethods.html#.AvailableMarketplaces" class="method-link">AvailableMarketplaces</a></li><li data-type="method" id="ClientMethods-Marketplace-nav"><a href="module-ClientMethods.html#.Marketplace" class="method-link">Marketplace</a></li><li data-type="method" id="ClientMethods-MarketplaceCSS-nav"><a href="module-ClientMethods.html#.MarketplaceCSS" class="method-link">MarketplaceCSS</a></li><li data-type="method" id="ClientMethods-MarketplaceInfo-nav"><a href="module-ClientMethods.html#.MarketplaceInfo" class="method-link">MarketplaceInfo</a></li><li data-type="method" id="ClientMethods-MarketplaceStock-nav"><a href="module-ClientMethods.html#.MarketplaceStock" class="method-link">MarketplaceStock</a></li><h4 class="methodGroupHeader">NFTs</h4><li data-type="method" id="ClientMethods-NFT-nav"><a href="module-ClientMethods.html#.NFT" class="method-link">NFT</a></li><li data-type="method" id="ClientMethods-NFTContractStats-nav"><a href="module-ClientMethods.html#.NFTContractStats" class="method-link">NFTContractStats</a></li><li data-type="method" id="ClientMethods-TransferNFT-nav"><a href="module-ClientMethods.html#.TransferNFT" class="method-link">TransferNFT</a></li><h4 class="methodGroupHeader">Purchase</h4><li data-type="method" id="ClientMethods-ClaimItem-nav"><a href="module-ClientMethods.html#.ClaimItem" class="method-link">ClaimItem</a></li><h4 class="methodGroupHeader">Status</h4><li data-type="method" id="ClientMethods-ClaimStatus-nav"><a href="module-ClientMethods.html#.ClaimStatus" class="method-link">ClaimStatus</a></li><li data-type="method" id="ClientMethods-CollectionRedemptionStatus-nav"><a href="module-ClientMethods.html#.CollectionRedemptionStatus" class="method-link">CollectionRedemptionStatus</a></li><li data-type="method" id="ClientMethods-ListingPurchaseStatus-nav"><a href="module-ClientMethods.html#.ListingPurchaseStatus" class="method-link">ListingPurchaseStatus</a></li><li data-type="method" id="ClientMethods-PackOpenStatus-nav"><a href="module-ClientMethods.html#.PackOpenStatus" class="method-link">PackOpenStatus</a></li><li data-type="method" id="ClientMethods-PurchaseStatus-nav"><a href="module-ClientMethods.html#.PurchaseStatus" class="method-link">PurchaseStatus</a></li><h4 class="methodGroupHeader">Tenants</h4><li data-type="method" id="ClientMethods-TenantConfiguration-nav"><a href="module-ClientMethods.html#.TenantConfiguration" class="method-link">TenantConfiguration</a></li><h4 class="methodGroupHeader">User</h4><li data-type="method" id="ClientMethods-UserAddress-nav"><a href="module-ClientMethods.html#.UserAddress" class="method-link">UserAddress</a></li><li data-type="method" id="ClientMethods-UserInfo-nav"><a href="module-ClientMethods.html#.UserInfo" class="method-link">UserInfo</a></li><li data-type="method" id="ClientMethods-UserItemAttributes-nav"><a href="module-ClientMethods.html#.UserItemAttributes" class="method-link">UserItemAttributes</a></li><li data-type="method" id="ClientMethods-UserItemEditionNames-nav"><a href="module-ClientMethods.html#.UserItemEditionNames" class="method-link">UserItemEditionNames</a></li><li data-type="method" id="ClientMethods-UserItemInfo-nav"><a href="module-ClientMethods.html#.UserItemInfo" class="method-link">UserItemInfo</a></li><li data-type="method" id="ClientMethods-UserItemNames-nav"><a href="module-ClientMethods.html#.UserItemNames" class="method-link">UserItemNames</a></li><li data-type="method" id="ClientMethods-UserItems-nav"><a href="module-ClientMethods.html#.UserItems" class="method-link">UserItems</a></li><li data-type="method" id="ClientMethods-UserListings-nav"><a href="module-ClientMethods.html#.UserListings" class="method-link">UserListings</a></li><li data-type="method" id="ClientMethods-UserSales-nav"><a href="module-ClientMethods.html#.UserSales" class="method-link">UserSales</a></li><li data-type="method" id="ClientMethods-UserTransfers-nav"><a href="module-ClientMethods.html#.UserTransfers" class="method-link">UserTransfers</a></li><li data-type="method" id="ClientMethods-UserWalletBalance-nav"><a href="module-ClientMethods.html#.UserWalletBalance" class="method-link">UserWalletBalance</a></li></ul></li><li id="ProfileMethods-nav">
-=======
           <div data-name="ClientMethods" class="class-link-container"><a class="class-link">ClientMethods</a></div><ul class='methods'><li data-type="method" id="ClientMethods-ClientMethods-nav"><a href="module-ClientMethods.html" class="method-link">ClientMethods</a></li><h4 class="methodGroupHeader">Leaderboard</h4><li data-type="method" id="ClientMethods-Leaderboard-nav"><a href="module-ClientMethods.html#.Leaderboard" class="method-link">Leaderboard</a></li><h4 class="methodGroupHeader">Listings</h4><li data-type="method" id="ClientMethods-CreateListing-nav"><a href="module-ClientMethods.html#.CreateListing" class="method-link">CreateListing</a></li><li data-type="method" id="ClientMethods-Listing-nav"><a href="module-ClientMethods.html#.Listing" class="method-link">Listing</a></li><li data-type="method" id="ClientMethods-ListingAttributes-nav"><a href="module-ClientMethods.html#.ListingAttributes" class="method-link">ListingAttributes</a></li><li data-type="method" id="ClientMethods-ListingEditionNames-nav"><a href="module-ClientMethods.html#.ListingEditionNames" class="method-link">ListingEditionNames</a></li><li data-type="method" id="ClientMethods-ListingNames-nav"><a href="module-ClientMethods.html#.ListingNames" class="method-link">ListingNames</a></li><li data-type="method" id="ClientMethods-Listings-nav"><a href="module-ClientMethods.html#.Listings" class="method-link">Listings</a></li><li data-type="method" id="ClientMethods-ListingStats-nav"><a href="module-ClientMethods.html#.ListingStats" class="method-link">ListingStats</a></li><li data-type="method" id="ClientMethods-ListingStatus-nav"><a href="module-ClientMethods.html#.ListingStatus" class="method-link">ListingStatus</a></li><li data-type="method" id="ClientMethods-RemoveListing-nav"><a href="module-ClientMethods.html#.RemoveListing" class="method-link">RemoveListing</a></li><li data-type="method" id="ClientMethods-Sales-nav"><a href="module-ClientMethods.html#.Sales" class="method-link">Sales</a></li><li data-type="method" id="ClientMethods-SalesNames-nav"><a href="module-ClientMethods.html#.SalesNames" class="method-link">SalesNames</a></li><li data-type="method" id="ClientMethods-SalesStats-nav"><a href="module-ClientMethods.html#.SalesStats" class="method-link">SalesStats</a></li><li data-type="method" id="ClientMethods-Transfers-nav"><a href="module-ClientMethods.html#.Transfers" class="method-link">Transfers</a></li><h4 class="methodGroupHeader">Marketplaces</h4><li data-type="method" id="ClientMethods-AvailableMarketplaces-nav"><a href="module-ClientMethods.html#.AvailableMarketplaces" class="method-link">AvailableMarketplaces</a></li><li data-type="method" id="ClientMethods-Marketplace-nav"><a href="module-ClientMethods.html#.Marketplace" class="method-link">Marketplace</a></li><li data-type="method" id="ClientMethods-MarketplaceCSS-nav"><a href="module-ClientMethods.html#.MarketplaceCSS" class="method-link">MarketplaceCSS</a></li><li data-type="method" id="ClientMethods-MarketplaceInfo-nav"><a href="module-ClientMethods.html#.MarketplaceInfo" class="method-link">MarketplaceInfo</a></li><li data-type="method" id="ClientMethods-MarketplaceStock-nav"><a href="module-ClientMethods.html#.MarketplaceStock" class="method-link">MarketplaceStock</a></li><h4 class="methodGroupHeader">NFTs</h4><li data-type="method" id="ClientMethods-NFT-nav"><a href="module-ClientMethods.html#.NFT" class="method-link">NFT</a></li><li data-type="method" id="ClientMethods-NFTContractStats-nav"><a href="module-ClientMethods.html#.NFTContractStats" class="method-link">NFTContractStats</a></li><li data-type="method" id="ClientMethods-TransferNFT-nav"><a href="module-ClientMethods.html#.TransferNFT" class="method-link">TransferNFT</a></li><h4 class="methodGroupHeader">Purchase</h4><li data-type="method" id="ClientMethods-ClaimItem-nav"><a href="module-ClientMethods.html#.ClaimItem" class="method-link">ClaimItem</a></li><h4 class="methodGroupHeader">Status</h4><li data-type="method" id="ClientMethods-ClaimStatus-nav"><a href="module-ClientMethods.html#.ClaimStatus" class="method-link">ClaimStatus</a></li><li data-type="method" id="ClientMethods-CollectionRedemptionStatus-nav"><a href="module-ClientMethods.html#.CollectionRedemptionStatus" class="method-link">CollectionRedemptionStatus</a></li><li data-type="method" id="ClientMethods-ListingPurchaseStatus-nav"><a href="module-ClientMethods.html#.ListingPurchaseStatus" class="method-link">ListingPurchaseStatus</a></li><li data-type="method" id="ClientMethods-PackOpenStatus-nav"><a href="module-ClientMethods.html#.PackOpenStatus" class="method-link">PackOpenStatus</a></li><li data-type="method" id="ClientMethods-PurchaseStatus-nav"><a href="module-ClientMethods.html#.PurchaseStatus" class="method-link">PurchaseStatus</a></li><h4 class="methodGroupHeader">Tenants</h4><li data-type="method" id="ClientMethods-ExchangeRate-nav"><a href="module-ClientMethods.html#.ExchangeRate" class="method-link">ExchangeRate</a></li><li data-type="method" id="ClientMethods-TenantConfiguration-nav"><a href="module-ClientMethods.html#.TenantConfiguration" class="method-link">TenantConfiguration</a></li><h4 class="methodGroupHeader">User</h4><li data-type="method" id="ClientMethods-UserAddress-nav"><a href="module-ClientMethods.html#.UserAddress" class="method-link">UserAddress</a></li><li data-type="method" id="ClientMethods-UserInfo-nav"><a href="module-ClientMethods.html#.UserInfo" class="method-link">UserInfo</a></li><li data-type="method" id="ClientMethods-UserItemAttributes-nav"><a href="module-ClientMethods.html#.UserItemAttributes" class="method-link">UserItemAttributes</a></li><li data-type="method" id="ClientMethods-UserItemEditionNames-nav"><a href="module-ClientMethods.html#.UserItemEditionNames" class="method-link">UserItemEditionNames</a></li><li data-type="method" id="ClientMethods-UserItemNames-nav"><a href="module-ClientMethods.html#.UserItemNames" class="method-link">UserItemNames</a></li><li data-type="method" id="ClientMethods-UserItems-nav"><a href="module-ClientMethods.html#.UserItems" class="method-link">UserItems</a></li><li data-type="method" id="ClientMethods-UserListings-nav"><a href="module-ClientMethods.html#.UserListings" class="method-link">UserListings</a></li><li data-type="method" id="ClientMethods-UserSales-nav"><a href="module-ClientMethods.html#.UserSales" class="method-link">UserSales</a></li><li data-type="method" id="ClientMethods-UserTransfers-nav"><a href="module-ClientMethods.html#.UserTransfers" class="method-link">UserTransfers</a></li><li data-type="method" id="ClientMethods-UserWalletBalance-nav"><a href="module-ClientMethods.html#.UserWalletBalance" class="method-link">UserWalletBalance</a></li></ul></li><li id="Notifications-nav">
           <div data-name="Notifications" class="class-link-container"><a class="class-link">Notifications</a></div><ul class='methods'><li data-type="method" id="Notifications-Notifications-nav"><a href="module-Notifications.html" class="method-link">Notifications</a></li><h4 class="methodGroupHeader">Notifications</h4><li data-type="method" id="Notifications-AddNotificationListener-nav"><a href="module-Notifications.html#.AddNotificationListener" class="method-link">AddNotificationListener</a></li><li data-type="method" id="Notifications-Notifications-nav"><a href="module-Notifications.html#.Notifications" class="method-link">Notifications</a></li><li data-type="method" id="Notifications-PushNotification-nav"><a href="module-Notifications.html#.PushNotification" class="method-link">PushNotification</a></li></ul></li><li id="ProfileMethods-nav">
->>>>>>> 2cdbd2c4
           <div data-name="ProfileMethods" class="class-link-container"><a class="class-link">ProfileMethods</a></div><ul class='methods'><li data-type="method" id="ProfileMethods-ProfileMethods-nav"><a href="module-ProfileMethods.html" class="method-link">ProfileMethods</a></li><h4 class="methodGroupHeader">Profile</h4><li data-type="method" id="ProfileMethods-Profile-nav"><a href="module-ProfileMethods.html#.Profile" class="method-link">Profile</a></li><h4 class="methodGroupHeader">ProfileMetadata</h4><li data-type="method" id="ProfileMethods-ProfileMetadata-nav"><a href="module-ProfileMethods.html#.ProfileMetadata" class="method-link">ProfileMetadata</a></li><li data-type="method" id="ProfileMethods-RemoveProfileMetadata-nav"><a href="module-ProfileMethods.html#.RemoveProfileMetadata" class="method-link">RemoveProfileMetadata</a></li><li data-type="method" id="ProfileMethods-SetProfileMetadata-nav"><a href="module-ProfileMethods.html#.SetProfileMetadata" class="method-link">SetProfileMetadata</a></li></ul></li></ul>
       </div>
     </nav>
@@ -364,11 +360,7 @@
     <dd class="tag-source">
       <ul class="dummy">
         <li>
-<<<<<<< HEAD
-          <a href="ClientMethods.js.html">ClientMethods.js</a>, <a href="ClientMethods.js.html#line534">line 534</a>
-=======
           <a href="ClientMethods.js.html">ClientMethods.js</a>, <a href="ClientMethods.js.html#line502">line 502</a>
->>>>>>> 2cdbd2c4
         </li>
       </ul>
     </dd>
@@ -601,11 +593,7 @@
     <dd class="tag-source">
       <ul class="dummy">
         <li>
-<<<<<<< HEAD
-          <a href="ClientMethods.js.html">ClientMethods.js</a>, <a href="ClientMethods.js.html#line1107">line 1107</a>
-=======
           <a href="ClientMethods.js.html">ClientMethods.js</a>, <a href="ClientMethods.js.html#line1075">line 1075</a>
->>>>>>> 2cdbd2c4
         </li>
       </ul>
     </dd>
@@ -787,11 +775,7 @@
     <dd class="tag-source">
       <ul class="dummy">
         <li>
-<<<<<<< HEAD
-          <a href="ClientMethods.js.html">ClientMethods.js</a>, <a href="ClientMethods.js.html#line1190">line 1190</a>
-=======
           <a href="ClientMethods.js.html">ClientMethods.js</a>, <a href="ClientMethods.js.html#line1158">line 1158</a>
->>>>>>> 2cdbd2c4
         </li>
       </ul>
     </dd>
@@ -973,11 +957,7 @@
     <dd class="tag-source">
       <ul class="dummy">
         <li>
-<<<<<<< HEAD
-          <a href="ClientMethods.js.html">ClientMethods.js</a>, <a href="ClientMethods.js.html#line1235">line 1235</a>
-=======
           <a href="ClientMethods.js.html">ClientMethods.js</a>, <a href="ClientMethods.js.html#line1203">line 1203</a>
->>>>>>> 2cdbd2c4
         </li>
       </ul>
     </dd>
@@ -1254,11 +1234,7 @@
     <dd class="tag-source">
       <ul class="dummy">
         <li>
-<<<<<<< HEAD
-          <a href="ClientMethods.js.html">ClientMethods.js</a>, <a href="ClientMethods.js.html#line923">line 923</a>
-=======
           <a href="ClientMethods.js.html">ClientMethods.js</a>, <a href="ClientMethods.js.html#line891">line 891</a>
->>>>>>> 2cdbd2c4
         </li>
       </ul>
     </dd>
@@ -1277,19 +1253,11 @@
   
 
   <span class='name-container'>
-<<<<<<< HEAD
-    <a class="link-icon" href="#.Leaderboard">
-      <svg xmlns="http://www.w3.org/2000/svg" width="24" height="24" viewBox="0 0 24 24" fill="none" stroke="currentColor" stroke-width="2" stroke-linecap="round" stroke-linejoin="round" class="feather feather-link"><path d="M10 13a5 5 0 0 0 7.54.54l3-3a5 5 0 0 0-7.07-7.07l-1.72 1.71"></path><path d="M14 11a5 5 0 0 0-7.54-.54l-3 3a5 5 0 0 0 7.07 7.07l1.71-1.71"></path></svg>
-    </a>
-    <h4 class="name" id=".Leaderboard">
-      <span class="type-signature">static </span>Leaderboard<span class="signature">({<div class="block-param">marketplaceParams<span class="signature-attributes">optional</span>,</div><div class="block-param">userAddress<span class="signature-attributes">optional</span>,</div><div class="block-param">start<span class="signature-attributes">optional</span>,</div><div class="block-param">limit<span class="signature-attributes">optional</span></div>})</span><span class="type-signature"> &rarr;  Promise.&lt;(Array|Object)></span>
-=======
     <a class="link-icon" href="#.ExchangeRate">
       <svg xmlns="http://www.w3.org/2000/svg" width="24" height="24" viewBox="0 0 24 24" fill="none" stroke="currentColor" stroke-width="2" stroke-linecap="round" stroke-linejoin="round" class="feather feather-link"><path d="M10 13a5 5 0 0 0 7.54.54l3-3a5 5 0 0 0-7.07-7.07l-1.72 1.71"></path><path d="M14 11a5 5 0 0 0-7.54-.54l-3 3a5 5 0 0 0 7.07 7.07l1.71-1.71"></path></svg>
     </a>
     <h4 class="name" id=".ExchangeRate">
       <span class="type-signature">static </span>ExchangeRate<span class="signature">({<span class="inline-param">currency</span>})</span><span class="type-signature"></span>
->>>>>>> 2cdbd2c4
     </h4>
   </span>
 
@@ -1298,25 +1266,11 @@
 
 
   <div class="description">
-<<<<<<< HEAD
-    <p>Get the leaderboard rankings for the specified marketplace. If user address is specified, will return the ranking for the specified user (if present)</p>
-=======
     <p>Retrieve the current exchange rate for the specified currency to USD</p>
->>>>>>> 2cdbd2c4
   </div>
 
 
 
-<<<<<<< HEAD
-  
-
-
-  <div class="return-description-block">
-    Returns: <span class="return-description">Returns a list of leaderboard rankings or, if userAddress is specified, ranking for that user.</span>
-  </div>
-
-=======
->>>>>>> 2cdbd2c4
 
 
 
@@ -1340,8 +1294,6 @@
       
 
       
-        <th>Default</th>
-      
 
       <th class="last">Description</th>
     </tr>
@@ -1351,50 +1303,33 @@
     
       <tr>
         
-<<<<<<< HEAD
-          <td class="name"><code>marketplaceParams</code></td>
-=======
           <td class="name"><code>currency</code></td>
->>>>>>> 2cdbd2c4
-        
-
-        <td class="type">
-          
-            
-    <span class="param-type">
-      Object
-    </span>
-
-    
-
-
-          
-        </td>
-
-        
-
-        
-          <td class="default">
-            
-          </td>
-        
-
-        <td class="description last">
-<<<<<<< HEAD
-          <p>Filter results by marketplace</p>
-=======
+        
+
+        <td class="type">
+          
+            
+    <span class="param-type">
+      string
+    </span>
+
+    
+
+
+          
+        </td>
+
+        
+
+        
+
+        <td class="description last">
           <p>The currency for which to retrieve the USD exchange rate</p>
->>>>>>> 2cdbd2c4
-          
-        </td>
-      </tr>
-
-    
-<<<<<<< HEAD
-      <tr>
-        
-          <td class="name"><code>userAddress</code></td>
-=======
+          
+        </td>
+      </tr>
+
+    
   </tbody>
 </table>
 
@@ -1458,19 +1393,9 @@
 
 
       
->>>>>>> 2cdbd2c4
-        
-
-        <td class="type">
-          
-            
-    <span class="param-type">
-      string
-    </span>
-
-<<<<<<< HEAD
-    
-=======
+        
+
+
   
 
   <span class='name-container'>
@@ -1505,7 +1430,47 @@
 
 
 
->>>>>>> 2cdbd2c4
+
+
+  <h5>Parameters:</h5>
+  
+
+<table class="params">
+  <thead>
+    <tr>
+      
+        <th>Name</th>
+      
+
+      <th>Type</th>
+
+      
+        <th>Attributes</th>
+      
+
+      
+        <th>Default</th>
+      
+
+      <th class="last">Description</th>
+    </tr>
+  </thead>
+
+  <tbody>
+    
+      <tr>
+        
+          <td class="name"><code>marketplaceParams</code></td>
+        
+
+        <td class="type">
+          
+            
+    <span class="param-type">
+      Object
+    </span>
+
+    
 
 
           
@@ -1523,17 +1488,54 @@
           </td>
         
 
-<<<<<<< HEAD
         
           <td class="default">
             
           </td>
         
-=======
-      
-        <th>Default</th>
-      
->>>>>>> 2cdbd2c4
+
+        <td class="description last">
+          <p>Filter results by marketplace</p>
+          
+        </td>
+      </tr>
+
+    
+      <tr>
+        
+          <td class="name"><code>userAddress</code></td>
+        
+
+        <td class="type">
+          
+            
+    <span class="param-type">
+      string
+    </span>
+
+    
+
+
+          
+        </td>
+
+        
+          <td class="attributes">
+            
+              &lt;optional><br>
+            
+
+            
+
+            
+          </td>
+        
+
+        
+          <td class="default">
+            
+          </td>
+        
 
         <td class="description last">
           <p>Retrieve the ranking for a specific user</p>
@@ -1575,32 +1577,21 @@
         
           <td class="default">
             
-<<<<<<< HEAD
               0
             
-=======
->>>>>>> 2cdbd2c4
-          </td>
-        
-
-        <td class="description last">
-<<<<<<< HEAD
+          </td>
+        
+
+        <td class="description last">
           <p>PAGINATION: Index from which the results should start</p>
-=======
-          <p>Filter results by marketplace</p>
->>>>>>> 2cdbd2c4
-          
-        </td>
-      </tr>
-
-    
-      <tr>
-        
-<<<<<<< HEAD
+          
+        </td>
+      </tr>
+
+    
+      <tr>
+        
           <td class="name"><code>limit</code></td>
-=======
-          <td class="name"><code>userAddress</code></td>
->>>>>>> 2cdbd2c4
         
 
         <td class="type">
@@ -1631,108 +1622,12 @@
         
           <td class="default">
             
-<<<<<<< HEAD
               50
             
-=======
->>>>>>> 2cdbd2c4
-          </td>
-        
-
-        <td class="description last">
-<<<<<<< HEAD
-=======
-          <p>Retrieve the ranking for a specific user</p>
-          
-        </td>
-      </tr>
-
-    
-      <tr>
-        
-          <td class="name"><code>start</code></td>
-        
-
-        <td class="type">
-          
-            
-    <span class="param-type">
-      integer
-    </span>
-
-    
-
-
-          
-        </td>
-
-        
-          <td class="attributes">
-            
-              &lt;optional><br>
-            
-
-            
-
-            
-          </td>
-        
-
-        
-          <td class="default">
-            
-              0
-            
-          </td>
-        
-
-        <td class="description last">
-          <p>PAGINATION: Index from which the results should start</p>
-          
-        </td>
-      </tr>
-
-    
-      <tr>
-        
-          <td class="name"><code>limit</code></td>
-        
-
-        <td class="type">
-          
-            
-    <span class="param-type">
-      integer
-    </span>
-
-    
-
-
-          
-        </td>
-
-        
-          <td class="attributes">
-            
-              &lt;optional><br>
-            
-
-            
-
-            
-          </td>
-        
-
-        
-          <td class="default">
-            
-              50
-            
-          </td>
-        
-
-        <td class="description last">
->>>>>>> 2cdbd2c4
+          </td>
+        
+
+        <td class="description last">
           <p>PAGINATION: Maximum number of results to return</p>
           
         </td>
@@ -1789,11 +1684,7 @@
     <dd class="tag-source">
       <ul class="dummy">
         <li>
-<<<<<<< HEAD
-          <a href="ClientMethods.js.html">ClientMethods.js</a>, <a href="ClientMethods.js.html#line885">line 885</a>
-=======
           <a href="ClientMethods.js.html">ClientMethods.js</a>, <a href="ClientMethods.js.html#line853">line 853</a>
->>>>>>> 2cdbd2c4
         </li>
       </ul>
     </dd>
@@ -1959,11 +1850,7 @@
     <dd class="tag-source">
       <ul class="dummy">
         <li>
-<<<<<<< HEAD
-          <a href="ClientMethods.js.html">ClientMethods.js</a>, <a href="ClientMethods.js.html#line682">line 682</a>
-=======
           <a href="ClientMethods.js.html">ClientMethods.js</a>, <a href="ClientMethods.js.html#line650">line 650</a>
->>>>>>> 2cdbd2c4
         </li>
       </ul>
     </dd>
@@ -2168,11 +2055,7 @@
     <dd class="tag-source">
       <ul class="dummy">
         <li>
-<<<<<<< HEAD
-          <a href="ClientMethods.js.html">ClientMethods.js</a>, <a href="ClientMethods.js.html#line1066">line 1066</a>
-=======
           <a href="ClientMethods.js.html">ClientMethods.js</a>, <a href="ClientMethods.js.html#line1034">line 1034</a>
->>>>>>> 2cdbd2c4
         </li>
       </ul>
     </dd>
@@ -2325,11 +2208,7 @@
     <dd class="tag-source">
       <ul class="dummy">
         <li>
-<<<<<<< HEAD
-          <a href="ClientMethods.js.html">ClientMethods.js</a>, <a href="ClientMethods.js.html#line1042">line 1042</a>
-=======
           <a href="ClientMethods.js.html">ClientMethods.js</a>, <a href="ClientMethods.js.html#line1010">line 1010</a>
->>>>>>> 2cdbd2c4
         </li>
       </ul>
     </dd>
@@ -2483,11 +2362,7 @@
     <dd class="tag-source">
       <ul class="dummy">
         <li>
-<<<<<<< HEAD
-          <a href="ClientMethods.js.html">ClientMethods.js</a>, <a href="ClientMethods.js.html#line1017">line 1017</a>
-=======
           <a href="ClientMethods.js.html">ClientMethods.js</a>, <a href="ClientMethods.js.html#line985">line 985</a>
->>>>>>> 2cdbd2c4
         </li>
       </ul>
     </dd>
@@ -2600,7 +2475,6 @@
             
     <span class="param-type">
       string
-<<<<<<< HEAD
     </span>
 
     
@@ -2670,7 +2544,7 @@
     <dd class="tag-source">
       <ul class="dummy">
         <li>
-          <a href="ClientMethods.js.html">ClientMethods.js</a>, <a href="ClientMethods.js.html#line1137">line 1137</a>
+          <a href="ClientMethods.js.html">ClientMethods.js</a>, <a href="ClientMethods.js.html#line1105">line 1105</a>
         </li>
       </ul>
     </dd>
@@ -2803,22 +2677,649 @@
             
     <span class="param-type">
       integer
-=======
->>>>>>> 2cdbd2c4
-    </span>
-
-    
-
-
-          
-        </td>
-
-        
-
-        
-
-        <td class="description last">
-          <p>The confirmation ID of the purchase</p>
+    </span>
+
+    
+
+
+          
+        </td>
+
+        
+          <td class="attributes">
+            
+              &lt;optional><br>
+            
+
+            
+
+            
+          </td>
+        
+
+        
+          <td class="default">
+            
+              50
+            
+          </td>
+        
+
+        <td class="description last">
+          <p>PAGINATION: Maximum number of results to return</p>
+          
+        </td>
+      </tr>
+
+    
+      <tr>
+        
+          <td class="name"><code>sortBy</code></td>
+        
+
+        <td class="type">
+          
+            
+    <span class="param-type">
+      string
+    </span>
+
+    
+
+
+          
+        </td>
+
+        
+          <td class="attributes">
+            
+              &lt;optional><br>
+            
+
+            
+
+            
+          </td>
+        
+
+        
+          <td class="default">
+            
+              "created"
+            
+          </td>
+        
+
+        <td class="description last">
+          <p>Sort order. Options: <code>created</code>, <code>info/token_id</code>, <code>info/ordinal</code>, <code>price</code>, <code>nft/display_name</code></p>
+          
+        </td>
+      </tr>
+
+    
+      <tr>
+        
+          <td class="name"><code>sortDesc</code></td>
+        
+
+        <td class="type">
+          
+            
+    <span class="param-type">
+      boolean
+    </span>
+
+    
+
+
+          
+        </td>
+
+        
+          <td class="attributes">
+            
+              &lt;optional><br>
+            
+
+            
+
+            
+          </td>
+        
+
+        
+          <td class="default">
+            
+              false
+            
+          </td>
+        
+
+        <td class="description last">
+          <p>Sort results descending instead of ascending</p>
+          
+        </td>
+      </tr>
+
+    
+      <tr>
+        
+          <td class="name"><code>filter</code></td>
+        
+
+        <td class="type">
+          
+            
+    <span class="param-type">
+      string
+    </span>
+
+    
+
+
+          
+        </td>
+
+        
+          <td class="attributes">
+            
+              &lt;optional><br>
+            
+
+            
+
+            
+          </td>
+        
+
+        
+          <td class="default">
+            
+          </td>
+        
+
+        <td class="description last">
+          <p>Filter results by item name.
+<br /><br />
+NOTE: This string must be an <b>exact match</b> on the item name.
+You can retrieve all available item names from the <a href="#.ListingNames">ListingNames method</a>.</p>
+          
+        </td>
+      </tr>
+
+    
+      <tr>
+        
+          <td class="name"><code>editionFilters</code></td>
+        
+
+        <td class="type">
+          
+            
+    <span class="param-type">
+      Array.&lt;string>
+    </span>
+
+    
+
+
+          
+        </td>
+
+        
+          <td class="attributes">
+            
+              &lt;optional><br>
+            
+
+            
+
+            
+          </td>
+        
+
+        
+          <td class="default">
+            
+          </td>
+        
+
+        <td class="description last">
+          <p>Filter results by item edition.
+<br /><br />
+NOTE: This string must be an <b>exact match</b> on the edition name.
+You can retrieve all available item edition names from the <a href="#.ListingEditionNames">ListingEditionNames method</a>.</p>
+          
+        </td>
+      </tr>
+
+    
+      <tr>
+        
+          <td class="name"><code>attributeFilters</code></td>
+        
+
+        <td class="type">
+          
+            
+    <span class="param-type">
+      Array.&lt;Object>
+    </span>
+
+    
+
+
+          
+        </td>
+
+        
+          <td class="attributes">
+            
+
+            
+
+            
+          </td>
+        
+
+        
+          <td class="default">
+            
+          </td>
+        
+
+        <td class="description last">
+          <p>Filter results by item attributes. Each entry should include name and value (e.g. <code>[{name: &quot;attribute-name&quot;, value: &quot;attribute-value&quot;}]</code>)
+<br /><br />
+NOTE: These filters must be an <b>exact match</b> on the attribute name and value.
+You can retrieve all available item attributes from the <a href="#.ListingAttributes">ListingAttributes method</a>.</p>
+          
+        </td>
+      </tr>
+
+    
+      <tr>
+        
+          <td class="name"><code>priceRange</code></td>
+        
+
+        <td class="type">
+          
+            
+    <span class="param-type">
+      Object
+    </span>
+
+    
+
+
+          
+        </td>
+
+        
+          <td class="attributes">
+            
+              &lt;optional><br>
+            
+
+            
+
+            
+          </td>
+        
+
+        
+          <td class="default">
+            
+          </td>
+        
+
+        <td class="description last">
+          <p>Filter min and/or max price (e.g. <code>{min: 1}</code> <code>{max: 2}</code> `{min: 1.50, max: 10.50})</p>
+          
+        </td>
+      </tr>
+
+    
+      <tr>
+        
+          <td class="name"><code>sellerAddress</code></td>
+        
+
+        <td class="type">
+          
+            
+    <span class="param-type">
+      string
+    </span>
+
+    
+
+
+          
+        </td>
+
+        
+          <td class="attributes">
+            
+              &lt;optional><br>
+            
+
+            
+
+            
+          </td>
+        
+
+        
+          <td class="default">
+            
+          </td>
+        
+
+        <td class="description last">
+          <p>Filter by a specific seller</p>
+          
+        </td>
+      </tr>
+
+    
+      <tr>
+        
+          <td class="name"><code>contractAddress</code></td>
+        
+
+        <td class="type">
+          
+            
+    <span class="param-type">
+      string
+    </span>
+
+    
+
+
+          
+        </td>
+
+        
+          <td class="attributes">
+            
+              &lt;optional><br>
+            
+
+            
+
+            
+          </td>
+        
+
+        
+          <td class="default">
+            
+          </td>
+        
+
+        <td class="description last">
+          <p>Filter results by the address of the NFT contract</p>
+          
+        </td>
+      </tr>
+
+    
+      <tr>
+        
+          <td class="name"><code>tokenId</code></td>
+        
+
+        <td class="type">
+          
+            
+    <span class="param-type">
+      string
+    </span>
+
+    
+
+
+          
+        </td>
+
+        
+          <td class="attributes">
+            
+              &lt;optional><br>
+            
+
+            
+
+            
+          </td>
+        
+
+        
+          <td class="default">
+            
+          </td>
+        
+
+        <td class="description last">
+          <p>Filter by token ID (if filtering by contract address)</p>
+          
+        </td>
+      </tr>
+
+    
+      <tr>
+        
+          <td class="name"><code>currency</code></td>
+        
+
+        <td class="type">
+          
+            
+    <span class="param-type">
+      string
+    </span>
+
+    
+
+
+          
+        </td>
+
+        
+          <td class="attributes">
+            
+              &lt;optional><br>
+            
+
+            
+
+            
+          </td>
+        
+
+        
+          <td class="default">
+            
+          </td>
+        
+
+        <td class="description last">
+          <p>Filter results by purchase currency. Available options: <code>usdc</code></p>
+          
+        </td>
+      </tr>
+
+    
+      <tr>
+        
+          <td class="name"><code>marketplaceParams</code></td>
+        
+
+        <td class="type">
+          
+            
+    <span class="param-type">
+      Object
+    </span>
+
+    
+
+
+          
+        </td>
+
+        
+          <td class="attributes">
+            
+              &lt;optional><br>
+            
+
+            
+
+            
+          </td>
+        
+
+        
+          <td class="default">
+            
+          </td>
+        
+
+        <td class="description last">
+          <p>Filter results by marketplace</p>
+          
+        </td>
+      </tr>
+
+    
+      <tr>
+        
+          <td class="name"><code>collectionIndexes</code></td>
+        
+
+        <td class="type">
+          
+            
+    <span class="param-type">
+      Array.&lt;integer>
+    </span>
+
+    
+
+
+          
+        </td>
+
+        
+          <td class="attributes">
+            
+              &lt;optional><br>
+            
+
+            
+
+            
+          </td>
+        
+
+        
+          <td class="default">
+            
+          </td>
+        
+
+        <td class="description last">
+          <p>If filtering by marketplace, filter by collection(s). The index refers to the index in the array <code>marketplace.collections</code></p>
+          
+        </td>
+      </tr>
+
+    
+      <tr>
+        
+          <td class="name"><code>lastNDays</code></td>
+        
+
+        <td class="type">
+          
+            
+    <span class="param-type">
+      integer
+    </span>
+
+    
+
+
+          
+        </td>
+
+        
+          <td class="attributes">
+            
+              &lt;optional><br>
+            
+
+            
+
+            
+          </td>
+        
+
+        
+          <td class="default">
+            
+          </td>
+        
+
+        <td class="description last">
+          <p>Filter by results listed in the past N days</p>
+          
+        </td>
+      </tr>
+
+    
+      <tr>
+        
+          <td class="name"><code>includeCheckoutLocked</code></td>
+        
+
+        <td class="type">
+          
+            
+    <span class="param-type">
+      boolean
+    </span>
+
+    
+
+
+          
+        </td>
+
+        
+          <td class="attributes">
+            
+              &lt;optional><br>
+            
+
+            
+
+            
+          </td>
+        
+
+        
+          <td class="default">
+            
+          </td>
+        
+
+        <td class="description last">
+          <p>If specified, listings which are currently in the checkout process (and not so currently purchasable) will be included in the results. By default they are excluded.</p>
           
         </td>
       </tr>
@@ -2874,842 +3375,7 @@
     <dd class="tag-source">
       <ul class="dummy">
         <li>
-          <a href="ClientMethods.js.html">ClientMethods.js</a>, <a href="ClientMethods.js.html#line1105">line 1105</a>
-        </li>
-      </ul>
-    </dd>
-  
-
-  
-
-  
-</dl>
-
-
-      
-        
-
-
-  
-
-  <span class='name-container'>
-    <a class="link-icon" href="#.Listings">
-      <svg xmlns="http://www.w3.org/2000/svg" width="24" height="24" viewBox="0 0 24 24" fill="none" stroke="currentColor" stroke-width="2" stroke-linecap="round" stroke-linejoin="round" class="feather feather-link"><path d="M10 13a5 5 0 0 0 7.54.54l3-3a5 5 0 0 0-7.07-7.07l-1.72 1.71"></path><path d="M14 11a5 5 0 0 0-7.54-.54l-3 3a5 5 0 0 0 7.07 7.07l1.71-1.71"></path></svg>
-    </a>
-    <h4 class="name" id=".Listings">
-      <span class="type-signature">static </span>Listings<span class="signature">({<div class="block-param">start<span class="signature-attributes">optional</span>,</div><div class="block-param">limit<span class="signature-attributes">optional</span>,</div><div class="block-param">sortBy<span class="signature-attributes">optional</span>,</div><div class="block-param">sortDesc<span class="signature-attributes">optional</span>,</div><div class="block-param">filter<span class="signature-attributes">optional</span>,</div><div class="block-param">editionFilters<span class="signature-attributes">optional</span>,</div><div class="block-param">attributeFilters,</div><div class="block-param">priceRange<span class="signature-attributes">optional</span>,</div><div class="block-param">sellerAddress<span class="signature-attributes">optional</span>,</div><div class="block-param">contractAddress<span class="signature-attributes">optional</span>,</div><div class="block-param">tokenId<span class="signature-attributes">optional</span>,</div><div class="block-param">currency<span class="signature-attributes">optional</span>,</div><div class="block-param">marketplaceParams<span class="signature-attributes">optional</span>,</div><div class="block-param">collectionIndexes<span class="signature-attributes">optional</span>,</div><div class="block-param">lastNDays<span class="signature-attributes">optional</span>,</div><div class="block-param">includeCheckoutLocked<span class="signature-attributes">optional</span></div>})</span><span class="type-signature"> &rarr;  Promise.&lt;Object></span>
-    </h4>
-  </span>
-
-  
-
-
-
-  <div class="description">
-    <p>Retrieve listings matching the specified parameters.</p>
-  </div>
-
-
-
-  
-
-
-  <div class="return-description-block">
-    Returns: <span class="return-description">Results of the query and pagination info</span>
-  </div>
-
-
-
-
-
-
-
-
-
-  <h5>Parameters:</h5>
-  
-
-<table class="params">
-  <thead>
-    <tr>
-      
-        <th>Name</th>
-      
-
-      <th>Type</th>
-
-      
-        <th>Attributes</th>
-      
-
-      
-        <th>Default</th>
-      
-
-      <th class="last">Description</th>
-    </tr>
-  </thead>
-
-  <tbody>
-    
-      <tr>
-        
-          <td class="name"><code>start</code></td>
-        
-
-        <td class="type">
-          
-            
-    <span class="param-type">
-      integer
-    </span>
-
-    
-
-
-          
-        </td>
-
-        
-          <td class="attributes">
-            
-              &lt;optional><br>
-            
-
-            
-
-            
-          </td>
-        
-
-        
-          <td class="default">
-            
-              0
-            
-          </td>
-        
-
-        <td class="description last">
-          <p>PAGINATION: Index from which the results should start</p>
-          
-        </td>
-      </tr>
-
-    
-      <tr>
-        
-          <td class="name"><code>limit</code></td>
-        
-
-        <td class="type">
-          
-            
-    <span class="param-type">
-      integer
-    </span>
-
-    
-
-
-          
-        </td>
-
-        
-          <td class="attributes">
-            
-              &lt;optional><br>
-            
-
-            
-
-            
-          </td>
-        
-
-        
-          <td class="default">
-            
-              50
-            
-          </td>
-        
-
-        <td class="description last">
-          <p>PAGINATION: Maximum number of results to return</p>
-          
-        </td>
-      </tr>
-
-    
-      <tr>
-        
-          <td class="name"><code>sortBy</code></td>
-        
-
-        <td class="type">
-          
-            
-    <span class="param-type">
-      string
-    </span>
-
-    
-
-
-          
-        </td>
-
-        
-          <td class="attributes">
-            
-              &lt;optional><br>
-            
-
-            
-
-            
-          </td>
-        
-
-        
-          <td class="default">
-            
-              "created"
-            
-          </td>
-        
-
-        <td class="description last">
-          <p>Sort order. Options: <code>created</code>, <code>info/token_id</code>, <code>info/ordinal</code>, <code>price</code>, <code>nft/display_name</code></p>
-          
-        </td>
-      </tr>
-
-    
-      <tr>
-        
-          <td class="name"><code>sortDesc</code></td>
-        
-
-        <td class="type">
-          
-            
-    <span class="param-type">
-      boolean
-    </span>
-
-    
-
-
-          
-        </td>
-
-        
-          <td class="attributes">
-            
-              &lt;optional><br>
-            
-
-            
-
-            
-          </td>
-        
-
-        
-          <td class="default">
-            
-              false
-            
-          </td>
-        
-
-        <td class="description last">
-          <p>Sort results descending instead of ascending</p>
-          
-        </td>
-      </tr>
-
-    
-      <tr>
-        
-          <td class="name"><code>filter</code></td>
-        
-
-        <td class="type">
-          
-            
-    <span class="param-type">
-      string
-    </span>
-
-    
-
-
-          
-        </td>
-
-        
-          <td class="attributes">
-            
-              &lt;optional><br>
-            
-
-            
-
-            
-          </td>
-        
-
-        
-          <td class="default">
-            
-          </td>
-        
-
-        <td class="description last">
-          <p>Filter results by item name.
-<br /><br />
-NOTE: This string must be an <b>exact match</b> on the item name.
-You can retrieve all available item names from the <a href="#.ListingNames">ListingNames method</a>.</p>
-          
-        </td>
-      </tr>
-
-    
-      <tr>
-        
-          <td class="name"><code>editionFilters</code></td>
-        
-
-        <td class="type">
-          
-            
-    <span class="param-type">
-      Array.&lt;string>
-    </span>
-
-    
-
-
-          
-        </td>
-
-        
-          <td class="attributes">
-            
-              &lt;optional><br>
-            
-
-            
-
-            
-          </td>
-        
-
-        
-          <td class="default">
-            
-          </td>
-        
-
-        <td class="description last">
-          <p>Filter results by item edition.
-<br /><br />
-NOTE: This string must be an <b>exact match</b> on the edition name.
-You can retrieve all available item edition names from the <a href="#.ListingEditionNames">ListingEditionNames method</a>.</p>
-          
-        </td>
-      </tr>
-
-    
-      <tr>
-        
-          <td class="name"><code>attributeFilters</code></td>
-        
-
-        <td class="type">
-          
-            
-    <span class="param-type">
-      Array.&lt;Object>
-    </span>
-
-    
-
-
-          
-        </td>
-
-        
-          <td class="attributes">
-            
-
-            
-
-            
-          </td>
-        
-
-        
-          <td class="default">
-            
-          </td>
-        
-
-        <td class="description last">
-          <p>Filter results by item attributes. Each entry should include name and value (e.g. <code>[{name: &quot;attribute-name&quot;, value: &quot;attribute-value&quot;}]</code>)
-<br /><br />
-NOTE: These filters must be an <b>exact match</b> on the attribute name and value.
-You can retrieve all available item attributes from the <a href="#.ListingAttributes">ListingAttributes method</a>.</p>
-          
-        </td>
-      </tr>
-
-    
-      <tr>
-        
-          <td class="name"><code>priceRange</code></td>
-        
-
-        <td class="type">
-          
-            
-    <span class="param-type">
-      Object
-    </span>
-
-    
-
-
-          
-        </td>
-
-        
-          <td class="attributes">
-            
-              &lt;optional><br>
-            
-
-            
-
-            
-          </td>
-        
-
-        
-          <td class="default">
-            
-          </td>
-        
-
-        <td class="description last">
-          <p>Filter min and/or max price (e.g. <code>{min: 1}</code> <code>{max: 2}</code> `{min: 1.50, max: 10.50})</p>
-          
-        </td>
-      </tr>
-
-    
-      <tr>
-        
-          <td class="name"><code>sellerAddress</code></td>
-        
-
-        <td class="type">
-          
-            
-    <span class="param-type">
-      string
-    </span>
-
-    
-
-
-          
-        </td>
-
-        
-          <td class="attributes">
-            
-              &lt;optional><br>
-            
-
-            
-
-            
-          </td>
-        
-
-        
-          <td class="default">
-            
-          </td>
-        
-
-        <td class="description last">
-          <p>Filter by a specific seller</p>
-          
-        </td>
-      </tr>
-
-    
-      <tr>
-        
-          <td class="name"><code>contractAddress</code></td>
-        
-
-        <td class="type">
-          
-            
-    <span class="param-type">
-      string
-    </span>
-
-    
-
-
-          
-        </td>
-
-        
-          <td class="attributes">
-            
-              &lt;optional><br>
-            
-
-            
-
-            
-          </td>
-        
-
-        
-          <td class="default">
-            
-          </td>
-        
-
-        <td class="description last">
-          <p>Filter results by the address of the NFT contract</p>
-          
-        </td>
-      </tr>
-
-    
-      <tr>
-        
-          <td class="name"><code>tokenId</code></td>
-        
-
-        <td class="type">
-          
-            
-    <span class="param-type">
-      string
-    </span>
-
-    
-
-
-          
-        </td>
-
-        
-          <td class="attributes">
-            
-              &lt;optional><br>
-            
-
-            
-
-            
-          </td>
-        
-
-        
-          <td class="default">
-            
-          </td>
-        
-
-        <td class="description last">
-          <p>Filter by token ID (if filtering by contract address)</p>
-          
-        </td>
-      </tr>
-
-    
-      <tr>
-        
-          <td class="name"><code>currency</code></td>
-        
-
-        <td class="type">
-          
-            
-    <span class="param-type">
-      string
-    </span>
-
-    
-
-
-          
-        </td>
-
-        
-          <td class="attributes">
-            
-              &lt;optional><br>
-            
-
-            
-
-            
-          </td>
-        
-
-        
-          <td class="default">
-            
-          </td>
-        
-
-        <td class="description last">
-          <p>Filter results by purchase currency. Available options: <code>usdc</code></p>
-          
-        </td>
-      </tr>
-
-    
-      <tr>
-        
-          <td class="name"><code>marketplaceParams</code></td>
-        
-
-        <td class="type">
-          
-            
-    <span class="param-type">
-      Object
-    </span>
-
-    
-
-
-          
-        </td>
-
-        
-          <td class="attributes">
-            
-              &lt;optional><br>
-            
-
-            
-
-            
-          </td>
-        
-
-        
-          <td class="default">
-            
-          </td>
-        
-
-        <td class="description last">
-          <p>Filter results by marketplace</p>
-          
-        </td>
-      </tr>
-
-    
-      <tr>
-        
-          <td class="name"><code>collectionIndexes</code></td>
-        
-
-        <td class="type">
-          
-            
-    <span class="param-type">
-      Array.&lt;integer>
-    </span>
-
-    
-
-
-          
-        </td>
-
-        
-          <td class="attributes">
-            
-              &lt;optional><br>
-            
-
-            
-
-            
-          </td>
-        
-
-        
-          <td class="default">
-            
-          </td>
-        
-
-        <td class="description last">
-          <p>If filtering by marketplace, filter by collection(s). The index refers to the index in the array <code>marketplace.collections</code></p>
-          
-        </td>
-      </tr>
-
-    
-      <tr>
-        
-          <td class="name"><code>lastNDays</code></td>
-        
-
-        <td class="type">
-          
-            
-    <span class="param-type">
-      integer
-    </span>
-
-    
-
-
-          
-        </td>
-
-        
-          <td class="attributes">
-            
-              &lt;optional><br>
-            
-
-            
-
-            
-          </td>
-        
-
-        
-          <td class="default">
-            
-          </td>
-        
-
-        <td class="description last">
-          <p>Filter by results listed in the past N days</p>
-          
-        </td>
-      </tr>
-
-    
-      <tr>
-        
-          <td class="name"><code>includeCheckoutLocked</code></td>
-        
-
-        <td class="type">
-          
-            
-    <span class="param-type">
-      boolean
-    </span>
-
-    
-
-
-          
-        </td>
-
-        
-          <td class="attributes">
-            
-              &lt;optional><br>
-            
-
-            
-
-            
-          </td>
-        
-
-        
-          <td class="default">
-            
-          </td>
-        
-
-        <td class="description last">
-          <p>If specified, listings which are currently in the checkout process (and not so currently purchasable) will be included in the results. By default they are excluded.</p>
-          
-        </td>
-      </tr>
-
-    
-  </tbody>
-</table>
-
-
-
-
-
-
-
-
-
-
-
-
-
-
-
-
-
-<dl class="details">
-
-  
-
-  
-
-  
-
-  
-
-  
-
-  
-
-  
-
-  
-
-  
-
-  
-
-  
-
-  
-
-  
-    <dt class="tag-source">Source:</dt>
-    <dd class="tag-source">
-      <ul class="dummy">
-        <li>
-<<<<<<< HEAD
-          <a href="ClientMethods.js.html">ClientMethods.js</a>, <a href="ClientMethods.js.html#line728">line 728</a>
-=======
           <a href="ClientMethods.js.html">ClientMethods.js</a>, <a href="ClientMethods.js.html#line696">line 696</a>
->>>>>>> 2cdbd2c4
         </li>
       </ul>
     </dd>
@@ -4495,11 +4161,7 @@
     <dd class="tag-source">
       <ul class="dummy">
         <li>
-<<<<<<< HEAD
-          <a href="ClientMethods.js.html">ClientMethods.js</a>, <a href="ClientMethods.js.html#line764">line 764</a>
-=======
           <a href="ClientMethods.js.html">ClientMethods.js</a>, <a href="ClientMethods.js.html#line732">line 732</a>
->>>>>>> 2cdbd2c4
         </li>
       </ul>
     </dd>
@@ -4664,11 +4326,7 @@
     <dd class="tag-source">
       <ul class="dummy">
         <li>
-<<<<<<< HEAD
-          <a href="ClientMethods.js.html">ClientMethods.js</a>, <a href="ClientMethods.js.html#line656">line 656</a>
-=======
           <a href="ClientMethods.js.html">ClientMethods.js</a>, <a href="ClientMethods.js.html#line624">line 624</a>
->>>>>>> 2cdbd2c4
         </li>
       </ul>
     </dd>
@@ -4822,11 +4480,7 @@
     <dd class="tag-source">
       <ul class="dummy">
         <li>
-<<<<<<< HEAD
-          <a href="ClientMethods.js.html">ClientMethods.js</a>, <a href="ClientMethods.js.html#line555">line 555</a>
-=======
           <a href="ClientMethods.js.html">ClientMethods.js</a>, <a href="ClientMethods.js.html#line523">line 523</a>
->>>>>>> 2cdbd2c4
         </li>
       </ul>
     </dd>
@@ -4979,11 +4633,7 @@
     <dd class="tag-source">
       <ul class="dummy">
         <li>
-<<<<<<< HEAD
-          <a href="ClientMethods.js.html">ClientMethods.js</a>, <a href="ClientMethods.js.html#line507">line 507</a>
-=======
           <a href="ClientMethods.js.html">ClientMethods.js</a>, <a href="ClientMethods.js.html#line475">line 475</a>
->>>>>>> 2cdbd2c4
         </li>
       </ul>
     </dd>
@@ -5138,11 +4788,7 @@
     <dd class="tag-source">
       <ul class="dummy">
         <li>
-<<<<<<< HEAD
-          <a href="ClientMethods.js.html">ClientMethods.js</a>, <a href="ClientMethods.js.html#line480">line 480</a>
-=======
           <a href="ClientMethods.js.html">ClientMethods.js</a>, <a href="ClientMethods.js.html#line448">line 448</a>
->>>>>>> 2cdbd2c4
         </li>
       </ul>
     </dd>
@@ -5296,11 +4942,7 @@
     <dd class="tag-source">
       <ul class="dummy">
         <li>
-<<<<<<< HEAD
-          <a href="ClientMethods.js.html">ClientMethods.js</a>, <a href="ClientMethods.js.html#line441">line 441</a>
-=======
           <a href="ClientMethods.js.html">ClientMethods.js</a>, <a href="ClientMethods.js.html#line409">line 409</a>
->>>>>>> 2cdbd2c4
         </li>
       </ul>
     </dd>
@@ -5475,11 +5117,7 @@
     <dd class="tag-source">
       <ul class="dummy">
         <li>
-<<<<<<< HEAD
-          <a href="ClientMethods.js.html">ClientMethods.js</a>, <a href="ClientMethods.js.html#line588">line 588</a>
-=======
           <a href="ClientMethods.js.html">ClientMethods.js</a>, <a href="ClientMethods.js.html#line556">line 556</a>
->>>>>>> 2cdbd2c4
         </li>
       </ul>
     </dd>
@@ -5632,11 +5270,7 @@
     <dd class="tag-source">
       <ul class="dummy">
         <li>
-<<<<<<< HEAD
-          <a href="ClientMethods.js.html">ClientMethods.js</a>, <a href="ClientMethods.js.html#line571">line 571</a>
-=======
           <a href="ClientMethods.js.html">ClientMethods.js</a>, <a href="ClientMethods.js.html#line539">line 539</a>
->>>>>>> 2cdbd2c4
         </li>
       </ul>
     </dd>
@@ -5818,11 +5452,7 @@
     <dd class="tag-source">
       <ul class="dummy">
         <li>
-<<<<<<< HEAD
-          <a href="ClientMethods.js.html">ClientMethods.js</a>, <a href="ClientMethods.js.html#line1212">line 1212</a>
-=======
           <a href="ClientMethods.js.html">ClientMethods.js</a>, <a href="ClientMethods.js.html#line1180">line 1180</a>
->>>>>>> 2cdbd2c4
         </li>
       </ul>
     </dd>
@@ -6004,11 +5634,7 @@
     <dd class="tag-source">
       <ul class="dummy">
         <li>
-<<<<<<< HEAD
-          <a href="ClientMethods.js.html">ClientMethods.js</a>, <a href="ClientMethods.js.html#line1168">line 1168</a>
-=======
           <a href="ClientMethods.js.html">ClientMethods.js</a>, <a href="ClientMethods.js.html#line1136">line 1136</a>
->>>>>>> 2cdbd2c4
         </li>
       </ul>
     </dd>
@@ -6155,11 +5781,7 @@
     <dd class="tag-source">
       <ul class="dummy">
         <li>
-<<<<<<< HEAD
-          <a href="ClientMethods.js.html">ClientMethods.js</a>, <a href="ClientMethods.js.html#line970">line 970</a>
-=======
           <a href="ClientMethods.js.html">ClientMethods.js</a>, <a href="ClientMethods.js.html#line938">line 938</a>
->>>>>>> 2cdbd2c4
         </li>
       </ul>
     </dd>
@@ -6902,9 +6524,6 @@
     <dd class="tag-source">
       <ul class="dummy">
         <li>
-<<<<<<< HEAD
-          <a href="ClientMethods.js.html">ClientMethods.js</a>, <a href="ClientMethods.js.html#line799">line 799</a>
-=======
           <a href="ClientMethods.js.html">ClientMethods.js</a>, <a href="ClientMethods.js.html#line767">line 767</a>
         </li>
       </ul>
@@ -7060,161 +6679,6 @@
       <ul class="dummy">
         <li>
           <a href="ClientMethods.js.html">ClientMethods.js</a>, <a href="ClientMethods.js.html#line959">line 959</a>
->>>>>>> 2cdbd2c4
-        </li>
-      </ul>
-    </dd>
-  
-
-  
-
-  
-</dl>
-
-
-      
-        
-
-
-  
-
-  <span class='name-container'>
-    <a class="link-icon" href="#.SalesNames">
-      <svg xmlns="http://www.w3.org/2000/svg" width="24" height="24" viewBox="0 0 24 24" fill="none" stroke="currentColor" stroke-width="2" stroke-linecap="round" stroke-linejoin="round" class="feather feather-link"><path d="M10 13a5 5 0 0 0 7.54.54l3-3a5 5 0 0 0-7.07-7.07l-1.72 1.71"></path><path d="M14 11a5 5 0 0 0-7.54-.54l-3 3a5 5 0 0 0 7.07 7.07l1.71-1.71"></path></svg>
-    </a>
-    <h4 class="name" id=".SalesNames">
-      <span class="type-signature">static </span>SalesNames<span class="signature">({<span class="inline-param">marketplaceParams</span>})</span><span class="type-signature"> &rarr;  Promise.&lt;Array.&lt;String>></span>
-    </h4>
-  </span>
-
-  
-
-
-
-  <div class="description">
-    <p>Retrieve all valid names for filtering listing sales names. Full item names are required for filtering sales results by name.</p>
-<p>Specify marketplace information to filter the results to only items offered in that marketplace.</p>
-  </div>
-
-
-
-  
-
-
-  <div class="return-description-block">
-    Returns: <span class="return-description">A list of item names</span>
-  </div>
-
-
-
-
-
-
-
-
-
-  <h5>Parameters:</h5>
-  
-
-<table class="params">
-  <thead>
-    <tr>
-      
-        <th>Name</th>
-      
-
-      <th>Type</th>
-
-      
-
-      
-
-      <th class="last">Description</th>
-    </tr>
-  </thead>
-
-  <tbody>
-    
-      <tr>
-        
-          <td class="name"><code>marketplaceParams</code></td>
-        
-
-        <td class="type">
-          
-            
-    <span class="param-type">
-      Object
-    </span>
-
-    
-
-
-          
-        </td>
-
-        
-
-        
-
-        <td class="description last">
-          <p>Parameters of a marketplace to filter results by</p>
-          
-        </td>
-      </tr>
-
-    
-  </tbody>
-</table>
-
-
-
-
-
-
-
-
-
-
-
-
-
-
-
-
-
-<dl class="details">
-
-  
-
-  
-
-  
-
-  
-
-  
-
-  
-
-  
-
-  
-
-  
-
-  
-
-  
-
-  
-
-  
-    <dt class="tag-source">Source:</dt>
-    <dd class="tag-source">
-      <ul class="dummy">
-        <li>
-          <a href="ClientMethods.js.html">ClientMethods.js</a>, <a href="ClientMethods.js.html#line991">line 991</a>
         </li>
       </ul>
     </dd>
@@ -7959,11 +7423,7 @@
     <dd class="tag-source">
       <ul class="dummy">
         <li>
-<<<<<<< HEAD
-          <a href="ClientMethods.js.html">ClientMethods.js</a>, <a href="ClientMethods.js.html#line869">line 869</a>
-=======
           <a href="ClientMethods.js.html">ClientMethods.js</a>, <a href="ClientMethods.js.html#line837">line 837</a>
->>>>>>> 2cdbd2c4
         </li>
       </ul>
     </dd>
@@ -8168,11 +7628,7 @@
     <dd class="tag-source">
       <ul class="dummy">
         <li>
-<<<<<<< HEAD
-          <a href="ClientMethods.js.html">ClientMethods.js</a>, <a href="ClientMethods.js.html#line410">line 410</a>
-=======
           <a href="ClientMethods.js.html">ClientMethods.js</a>, <a href="ClientMethods.js.html#line356">line 356</a>
->>>>>>> 2cdbd2c4
         </li>
       </ul>
     </dd>
@@ -8377,11 +7833,7 @@
     <dd class="tag-source">
       <ul class="dummy">
         <li>
-<<<<<<< HEAD
-          <a href="ClientMethods.js.html">ClientMethods.js</a>, <a href="ClientMethods.js.html#line625">line 625</a>
-=======
           <a href="ClientMethods.js.html">ClientMethods.js</a>, <a href="ClientMethods.js.html#line593">line 593</a>
->>>>>>> 2cdbd2c4
         </li>
       </ul>
     </dd>
@@ -9124,11 +8576,7 @@
     <dd class="tag-source">
       <ul class="dummy">
         <li>
-<<<<<<< HEAD
-          <a href="ClientMethods.js.html">ClientMethods.js</a>, <a href="ClientMethods.js.html#line834">line 834</a>
-=======
           <a href="ClientMethods.js.html">ClientMethods.js</a>, <a href="ClientMethods.js.html#line802">line 802</a>
->>>>>>> 2cdbd2c4
         </li>
       </ul>
     </dd>
@@ -9639,20 +9087,43 @@
 
       
 
-<<<<<<< HEAD
-  
-
-
-  <div class="return-description-block">
-    Returns: <span class="return-description">User info</span>
-  </div>
-
-
-
-
-
-
-
+      <th class="last">Description</th>
+    </tr>
+  </thead>
+
+  <tbody>
+    
+      <tr>
+        
+          <td class="name"><code>displayName</code></td>
+        
+
+        <td class="type">
+          
+            
+    <span class="param-type">
+      string
+    </span>
+
+    
+
+
+          
+        </td>
+
+        
+
+        
+
+        <td class="description last">
+          <p>Name of an item</p>
+          
+        </td>
+      </tr>
+
+    
+  </tbody>
+</table>
 
 
 
@@ -9701,606 +9172,7 @@
     <dd class="tag-source">
       <ul class="dummy">
         <li>
-          <a href="ClientMethods.js.html">ClientMethods.js</a>, <a href="ClientMethods.js.html#line23">line 23</a>
-        </li>
-      </ul>
-    </dd>
-  
-
-  
-
-  
-</dl>
-
-
-      
-        
-
-
-  
-
-  <span class='name-container'>
-    <a class="link-icon" href="#.UserItemAttributes">
-      <svg xmlns="http://www.w3.org/2000/svg" width="24" height="24" viewBox="0 0 24 24" fill="none" stroke="currentColor" stroke-width="2" stroke-linecap="round" stroke-linejoin="round" class="feather feather-link"><path d="M10 13a5 5 0 0 0 7.54.54l3-3a5 5 0 0 0-7.07-7.07l-1.72 1.71"></path><path d="M14 11a5 5 0 0 0-7.54-.54l-3 3a5 5 0 0 0 7.07 7.07l1.71-1.71"></path></svg>
-    </a>
-    <h4 class="name" id=".UserItemAttributes">
-      <span class="type-signature">static </span>UserItemAttributes<span class="signature">({<div class="block-param">userAddress<span class="signature-attributes">optional</span>,</div><div class="block-param">displayName<span class="signature-attributes">optional</span>,</div><div class="block-param">marketplaceParams<span class="signature-attributes">optional</span></div>})</span><span class="type-signature"> &rarr;  Promise.&lt;Array.&lt;String>></span>
-    </h4>
-  </span>
-
-  
-
-
-
-  <div class="description">
-    <p>Retrieve all valid attribute names and values. Full attribute names and values are required for filtering results by attribute.</p>
-<p>Specify marketplace information to filter the results to only items offered in that marketplace.</p>
-  </div>
-
-
-
-  
-
-
-  <div class="return-description-block">
-    Returns: <span class="return-description">A list of item names</span>
-  </div>
-
-
-
-
-
-
-
-
-
-  <h5>Parameters:</h5>
-  
-
-<table class="params">
-  <thead>
-    <tr>
-      
-        <th>Name</th>
-      
-
-      <th>Type</th>
-
-      
-        <th>Attributes</th>
-      
-
-      
-
-      <th class="last">Description</th>
-    </tr>
-  </thead>
-
-  <tbody>
-    
-      <tr>
-        
-          <td class="name"><code>userAddress</code></td>
-        
-
-        <td class="type">
-          
-            
-    <span class="param-type">
-      string
-    </span>
-
-    
-
-
-          
-        </td>
-
-        
-          <td class="attributes">
-            
-              &lt;optional><br>
-            
-
-            
-
-            
-          </td>
-        
-
-        
-
-        <td class="description last">
-          <p>Address of a user</p>
-          
-        </td>
-      </tr>
-
-    
-      <tr>
-        
-          <td class="name"><code>displayName</code></td>
-        
-
-        <td class="type">
-          
-            
-    <span class="param-type">
-      string
-    </span>
-
-    
-
-
-          
-        </td>
-
-        
-          <td class="attributes">
-            
-              &lt;optional><br>
-            
-
-            
-
-            
-          </td>
-        
-
-        
-
-        <td class="description last">
-          <p>Name of an item</p>
-          
-        </td>
-      </tr>
-
-    
-      <tr>
-        
-          <td class="name"><code>marketplaceParams</code></td>
-        
-
-        <td class="type">
-          
-            
-    <span class="param-type">
-      Object
-    </span>
-
-    
-
-
-          
-        </td>
-
-        
-          <td class="attributes">
-            
-              &lt;optional><br>
-            
-
-            
-
-            
-          </td>
-        
-
-        
-
-        <td class="description last">
-          <p>Parameters of a marketplace to filter results by</p>
-          
-        </td>
-      </tr>
-
-    
-  </tbody>
-</table>
-
-
-
-
-
-
-
-
-
-
-
-
-
-
-
-
-
-<dl class="details">
-
-  
-
-  
-
-  
-
-  
-
-  
-
-  
-
-  
-
-  
-
-  
-
-  
-
-  
-
-  
-
-  
-    <dt class="tag-source">Source:</dt>
-    <dd class="tag-source">
-      <ul class="dummy">
-        <li>
-          <a href="ClientMethods.js.html">ClientMethods.js</a>, <a href="ClientMethods.js.html#line248">line 248</a>
-        </li>
-      </ul>
-    </dd>
-  
-
-  
-
-  
-</dl>
-
-
-      
-        
-
-
-  
-
-  <span class='name-container'>
-    <a class="link-icon" href="#.UserItemEditionNames">
-      <svg xmlns="http://www.w3.org/2000/svg" width="24" height="24" viewBox="0 0 24 24" fill="none" stroke="currentColor" stroke-width="2" stroke-linecap="round" stroke-linejoin="round" class="feather feather-link"><path d="M10 13a5 5 0 0 0 7.54.54l3-3a5 5 0 0 0-7.07-7.07l-1.72 1.71"></path><path d="M14 11a5 5 0 0 0-7.54-.54l-3 3a5 5 0 0 0 7.07 7.07l1.71-1.71"></path></svg>
-    </a>
-    <h4 class="name" id=".UserItemEditionNames">
-      <span class="type-signature">static </span>UserItemEditionNames<span class="signature">({<span class="inline-param">displayName</span>})</span><span class="type-signature"> &rarr;  Promise.&lt;Array.&lt;String>></span>
-    </h4>
-  </span>
-
-  
-
-
-
-  <div class="description">
-    <p>Retrieve all valid edition names for filtering the specified item. Full edition names are required for filtering results by edition.</p>
-<p>Specify marketplace information to filter the results to only items offered in that marketplace.</p>
-  </div>
-
-
-
-  
-
-
-  <div class="return-description-block">
-    Returns: <span class="return-description">A list of item editions</span>
-  </div>
-
-
-
-
-
-
-
-
-
-  <h5>Parameters:</h5>
-  
-
-<table class="params">
-  <thead>
-    <tr>
-      
-        <th>Name</th>
-      
-
-      <th>Type</th>
-
-      
-
-      
-
-      <th class="last">Description</th>
-    </tr>
-  </thead>
-
-  <tbody>
-    
-      <tr>
-        
-          <td class="name"><code>displayName</code></td>
-        
-
-        <td class="type">
-          
-            
-    <span class="param-type">
-      string
-    </span>
-
-    
-
-
-          
-        </td>
-
-        
-
-        
-
-        <td class="description last">
-          <p>Name of an item</p>
-          
-        </td>
-      </tr>
-
-    
-  </tbody>
-</table>
-
-
-
-
-
-
-
-
-
-
-
-
-
-
-
-
-
-<dl class="details">
-
-  
-
-  
-
-  
-
-  
-
-  
-
-  
-
-  
-
-  
-
-  
-
-  
-
-  
-
-  
-
-  
-    <dt class="tag-source">Source:</dt>
-    <dd class="tag-source">
-      <ul class="dummy">
-        <li>
-          <a href="ClientMethods.js.html">ClientMethods.js</a>, <a href="ClientMethods.js.html#line225">line 225</a>
-        </li>
-      </ul>
-    </dd>
-  
-
-  
-
-  
-</dl>
-
-
-      
-        
-
-
-  
-
-  <span class='name-container'>
-    <a class="link-icon" href="#.UserItemInfo">
-      <svg xmlns="http://www.w3.org/2000/svg" width="24" height="24" viewBox="0 0 24 24" fill="none" stroke="currentColor" stroke-width="2" stroke-linecap="round" stroke-linejoin="round" class="feather feather-link"><path d="M10 13a5 5 0 0 0 7.54.54l3-3a5 5 0 0 0-7.07-7.07l-1.72 1.71"></path><path d="M14 11a5 5 0 0 0-7.54-.54l-3 3a5 5 0 0 0 7.07 7.07l1.71-1.71"></path></svg>
-    </a>
-    <h4 class="name" id=".UserItemInfo">
-      <span class="type-signature">static </span>UserItemInfo<span class="signature">({<span class="inline-param">userAddress<span class="signature-attributes">optional</span></span>})</span><span class="type-signature"> &rarr;  Promise.&lt;Object></span>
-    </h4>
-  </span>
-
-  
-
-
-
-  <div class="description">
-    <p>Returns basic contract info about the items the specified/current user owns, organized by contract address + token ID</p>
-<p>This method is significantly faster than <a href="#.UserItems">UserItems</a>, but does not include any NFT metadata.</p>
-  </div>
-
-
-
-  
-
-
-  <div class="return-description-block">
-    Returns: <span class="return-description">Basic info about all owned items.</span>
-  </div>
-
-
-
-
-
-
-
-
-
-  <h5>Parameters:</h5>
-  
-
-<table class="params">
-  <thead>
-    <tr>
-      
-        <th>Name</th>
-      
-
-      <th>Type</th>
-
-      
-        <th>Attributes</th>
-      
-
-      
-
-      <th class="last">Description</th>
-    </tr>
-  </thead>
-
-  <tbody>
-    
-      <tr>
-        
-          <td class="name"><code>userAddress</code></td>
-        
-
-        <td class="type">
-          
-            
-    <span class="param-type">
-      string
-    </span>
-
-    
-
-
-          
-        </td>
-=======
-      <th class="last">Description</th>
-    </tr>
-  </thead>
-
-  <tbody>
-    
-      <tr>
-        
-          <td class="name"><code>displayName</code></td>
-        
-
-        <td class="type">
-          
-            
-    <span class="param-type">
-      string
-    </span>
-
-    
->>>>>>> 2cdbd2c4
-
-        
-          <td class="attributes">
-            
-              &lt;optional><br>
-            
-
-<<<<<<< HEAD
-            
-
-            
-          </td>
-=======
-          
-        </td>
-
->>>>>>> 2cdbd2c4
-        
-
-        
-
-        <td class="description last">
-<<<<<<< HEAD
-          <p>Address of the user to query for. If unspecified, will use the currently logged in user.</p>
-=======
-          <p>Name of an item</p>
->>>>>>> 2cdbd2c4
-          
-        </td>
-      </tr>
-
-    
-  </tbody>
-</table>
-
-
-
-
-
-
-
-
-
-
-
-
-
-
-
-
-
-<dl class="details">
-
-  
-
-  
-
-  
-
-  
-
-  
-
-  
-
-  
-
-  
-
-  
-
-  
-
-  
-
-  
-
-  
-    <dt class="tag-source">Source:</dt>
-    <dd class="tag-source">
-      <ul class="dummy">
-        <li>
-<<<<<<< HEAD
-          <a href="ClientMethods.js.html">ClientMethods.js</a>, <a href="ClientMethods.js.html#line141">line 141</a>
-=======
           <a href="ClientMethods.js.html">ClientMethods.js</a>, <a href="ClientMethods.js.html#line171">line 171</a>
->>>>>>> 2cdbd2c4
         </li>
       </ul>
     </dd>
@@ -10505,7 +9377,7 @@
     <dd class="tag-source">
       <ul class="dummy">
         <li>
-          <a href="ClientMethods.js.html">ClientMethods.js</a>, <a href="ClientMethods.js.html#line195">line 195</a>
+          <a href="ClientMethods.js.html">ClientMethods.js</a>, <a href="ClientMethods.js.html#line141">line 141</a>
         </li>
       </ul>
     </dd>
@@ -11072,11 +9944,7 @@
     <dd class="tag-source">
       <ul class="dummy">
         <li>
-<<<<<<< HEAD
-          <a href="ClientMethods.js.html">ClientMethods.js</a>, <a href="ClientMethods.js.html#line299">line 299</a>
-=======
           <a href="ClientMethods.js.html">ClientMethods.js</a>, <a href="ClientMethods.js.html#line245">line 245</a>
->>>>>>> 2cdbd2c4
         </li>
       </ul>
     </dd>
@@ -11466,11 +10334,7 @@
     <dd class="tag-source">
       <ul class="dummy">
         <li>
-<<<<<<< HEAD
-          <a href="ClientMethods.js.html">ClientMethods.js</a>, <a href="ClientMethods.js.html#line317">line 317</a>
-=======
           <a href="ClientMethods.js.html">ClientMethods.js</a>, <a href="ClientMethods.js.html#line263">line 263</a>
->>>>>>> 2cdbd2c4
         </li>
       </ul>
     </dd>
@@ -11903,11 +10767,7 @@
     <dd class="tag-source">
       <ul class="dummy">
         <li>
-<<<<<<< HEAD
-          <a href="ClientMethods.js.html">ClientMethods.js</a>, <a href="ClientMethods.js.html#line349">line 349</a>
-=======
           <a href="ClientMethods.js.html">ClientMethods.js</a>, <a href="ClientMethods.js.html#line295">line 295</a>
->>>>>>> 2cdbd2c4
         </li>
       </ul>
     </dd>
@@ -12340,11 +11200,7 @@
     <dd class="tag-source">
       <ul class="dummy">
         <li>
-<<<<<<< HEAD
-          <a href="ClientMethods.js.html">ClientMethods.js</a>, <a href="ClientMethods.js.html#line380">line 380</a>
-=======
           <a href="ClientMethods.js.html">ClientMethods.js</a>, <a href="ClientMethods.js.html#line326">line 326</a>
->>>>>>> 2cdbd2c4
         </li>
       </ul>
     </dd>
