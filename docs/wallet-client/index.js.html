

<!DOCTYPE html>
<html lang="en">
<head>
  <meta charset="utf-8">
  <meta name="viewport" content="width=device-width, initial-scale=1.0">
  <link rel="shortcut icon" href="images/favicon.png" >

  <title>
    index.js - Documentation
  </title>

  <script src="scripts/prettify/prettify.js"></script>
  <script src="scripts/prettify/lang-css.js"></script>

  <link type="text/css" rel="stylesheet" href="styles/elv-jsdoc.css">
  <link type="text/css" rel="stylesheet" href="styles/elv-prettify-jsdoc.css">
</head>

<body>
  <div class="layout-container">
    <nav class="nav-container">
      <div class="header">
        <a href="index.html">
          <img class="logo" src="images/logo-dark.png" />
        </a>
        <div class="title">
          Eluvio Wallet Client
        </div>
      </div>
      <div class="nav-content">
        <h3>Classes</h3><ul><li id="ElvWalletClient-nav">
          <div data-name="ElvWalletClient" class="class-link-container"><a class="class-link">ElvWalletClient</a></div><ul class='methods'><h4 class="methodGroupHeader">Constructor</h4><li data-type="method" id="ElvWalletClient-ElvWalletClient-nav"><a href="ElvWalletClient.html" class="method-link">ElvWalletClient</a></li><h4 class="methodGroupHeader">Authorization</h4><li data-type="method" id="ElvWalletClient-Authenticate-nav"><a href="ElvWalletClient.html#Authenticate" class="method-link">Authenticate</a></li><li data-type="method" id="ElvWalletClient-AuthenticateExternalWallet-nav"><a href="ElvWalletClient.html#AuthenticateExternalWallet" class="method-link">AuthenticateExternalWallet</a></li><li data-type="method" id="ElvWalletClient-AuthenticateOAuth-nav"><a href="ElvWalletClient.html#AuthenticateOAuth" class="method-link">AuthenticateOAuth</a></li><h4 class="methodGroupHeader">Initialization</h4><li data-type="method" id="ElvWalletClient-Initialize-nav"><a href="ElvWalletClient.html#.Initialize" class="method-link">Initialize</a></li><h4 class="methodGroupHeader">Login</h4><li data-type="method" id="ElvWalletClient-LogIn-nav"><a href="ElvWalletClient.html#LogIn" class="method-link">LogIn</a></li><li data-type="method" id="ElvWalletClient-LogOut-nav"><a href="ElvWalletClient.html#LogOut" class="method-link">LogOut</a></li><h4 class="methodGroupHeader">Signatures</h4><li data-type="method" id="ElvWalletClient-CanSign-nav"><a href="ElvWalletClient.html#CanSign" class="method-link">CanSign</a></li><li data-type="method" id="ElvWalletClient-PersonalSign-nav"><a href="ElvWalletClient.html#PersonalSign" class="method-link">PersonalSign</a></li><h4 class="methodGroupHeader">Methods</h4><li data-type="method" id="ElvWalletClient-ClientAuthToken-nav"><a href="ElvWalletClient.html#ClientAuthToken" class="method-link">ClientAuthToken</a></li></ul></li></ul><h3>Modules</h3><ul><li id="ClientMethods-nav">
          <div data-name="ClientMethods" class="class-link-container"><a class="class-link">ClientMethods</a></div><ul class='methods'><li data-type="method" id="ClientMethods-ClientMethods-nav"><a href="module-ClientMethods.html" class="method-link">ClientMethods</a></li><h4 class="methodGroupHeader">Listings</h4><li data-type="method" id="ClientMethods-CreateListing-nav"><a href="module-ClientMethods.html#.CreateListing" class="method-link">CreateListing</a></li><li data-type="method" id="ClientMethods-Listing-nav"><a href="module-ClientMethods.html#.Listing" class="method-link">Listing</a></li><li data-type="method" id="ClientMethods-ListingAttributes-nav"><a href="module-ClientMethods.html#.ListingAttributes" class="method-link">ListingAttributes</a></li><li data-type="method" id="ClientMethods-ListingEditionNames-nav"><a href="module-ClientMethods.html#.ListingEditionNames" class="method-link">ListingEditionNames</a></li><li data-type="method" id="ClientMethods-ListingNames-nav"><a href="module-ClientMethods.html#.ListingNames" class="method-link">ListingNames</a></li><li data-type="method" id="ClientMethods-Listings-nav"><a href="module-ClientMethods.html#.Listings" class="method-link">Listings</a></li><li data-type="method" id="ClientMethods-ListingStats-nav"><a href="module-ClientMethods.html#.ListingStats" class="method-link">ListingStats</a></li><li data-type="method" id="ClientMethods-ListingStatus-nav"><a href="module-ClientMethods.html#.ListingStatus" class="method-link">ListingStatus</a></li><li data-type="method" id="ClientMethods-RemoveListing-nav"><a href="module-ClientMethods.html#.RemoveListing" class="method-link">RemoveListing</a></li><li data-type="method" id="ClientMethods-Sales-nav"><a href="module-ClientMethods.html#.Sales" class="method-link">Sales</a></li><li data-type="method" id="ClientMethods-SalesStats-nav"><a href="module-ClientMethods.html#.SalesStats" class="method-link">SalesStats</a></li><li data-type="method" id="ClientMethods-Transfers-nav"><a href="module-ClientMethods.html#.Transfers" class="method-link">Transfers</a></li><h4 class="methodGroupHeader">Marketplaces</h4><li data-type="method" id="ClientMethods-AvailableMarketplaces-nav"><a href="module-ClientMethods.html#.AvailableMarketplaces" class="method-link">AvailableMarketplaces</a></li><li data-type="method" id="ClientMethods-Marketplace-nav"><a href="module-ClientMethods.html#.Marketplace" class="method-link">Marketplace</a></li><li data-type="method" id="ClientMethods-MarketplaceCSS-nav"><a href="module-ClientMethods.html#.MarketplaceCSS" class="method-link">MarketplaceCSS</a></li><li data-type="method" id="ClientMethods-MarketplaceInfo-nav"><a href="module-ClientMethods.html#.MarketplaceInfo" class="method-link">MarketplaceInfo</a></li><li data-type="method" id="ClientMethods-MarketplaceStock-nav"><a href="module-ClientMethods.html#.MarketplaceStock" class="method-link">MarketplaceStock</a></li><h4 class="methodGroupHeader">NFTs</h4><li data-type="method" id="ClientMethods-NFT-nav"><a href="module-ClientMethods.html#.NFT" class="method-link">NFT</a></li><li data-type="method" id="ClientMethods-NFTContractStats-nav"><a href="module-ClientMethods.html#.NFTContractStats" class="method-link">NFTContractStats</a></li><li data-type="method" id="ClientMethods-TransferNFT-nav"><a href="module-ClientMethods.html#.TransferNFT" class="method-link">TransferNFT</a></li><h4 class="methodGroupHeader">Status</h4><li data-type="method" id="ClientMethods-ClaimStatus-nav"><a href="module-ClientMethods.html#.ClaimStatus" class="method-link">ClaimStatus</a></li><li data-type="method" id="ClientMethods-CollectionRedemptionStatus-nav"><a href="module-ClientMethods.html#.CollectionRedemptionStatus" class="method-link">CollectionRedemptionStatus</a></li><li data-type="method" id="ClientMethods-ListingPurchaseStatus-nav"><a href="module-ClientMethods.html#.ListingPurchaseStatus" class="method-link">ListingPurchaseStatus</a></li><li data-type="method" id="ClientMethods-PackOpenStatus-nav"><a href="module-ClientMethods.html#.PackOpenStatus" class="method-link">PackOpenStatus</a></li><li data-type="method" id="ClientMethods-PurchaseStatus-nav"><a href="module-ClientMethods.html#.PurchaseStatus" class="method-link">PurchaseStatus</a></li><h4 class="methodGroupHeader">Tenants</h4><li data-type="method" id="ClientMethods-TenantConfiguration-nav"><a href="module-ClientMethods.html#.TenantConfiguration" class="method-link">TenantConfiguration</a></li><h4 class="methodGroupHeader">User</h4><li data-type="method" id="ClientMethods-UserAddress-nav"><a href="module-ClientMethods.html#.UserAddress" class="method-link">UserAddress</a></li><li data-type="method" id="ClientMethods-UserInfo-nav"><a href="module-ClientMethods.html#.UserInfo" class="method-link">UserInfo</a></li><li data-type="method" id="ClientMethods-UserItemInfo-nav"><a href="module-ClientMethods.html#.UserItemInfo" class="method-link">UserItemInfo</a></li><li data-type="method" id="ClientMethods-UserItems-nav"><a href="module-ClientMethods.html#.UserItems" class="method-link">UserItems</a></li><li data-type="method" id="ClientMethods-UserListings-nav"><a href="module-ClientMethods.html#.UserListings" class="method-link">UserListings</a></li><li data-type="method" id="ClientMethods-UserSales-nav"><a href="module-ClientMethods.html#.UserSales" class="method-link">UserSales</a></li><li data-type="method" id="ClientMethods-UserTransfers-nav"><a href="module-ClientMethods.html#.UserTransfers" class="method-link">UserTransfers</a></li><li data-type="method" id="ClientMethods-UserWalletBalance-nav"><a href="module-ClientMethods.html#.UserWalletBalance" class="method-link">UserWalletBalance</a></li></ul></li></ul>
      </div>
    </nav>

    <div class="main">
      <div class="header"></div>
      <div class="main-content">
        
        <h1 class="page-title">
          index.js
        </h1>
        

        
      

<a class="button" href="index.html">Back</a>
<div class="source-container">
  <pre class="prettyprint source linenums"><code>const {ElvClient} = require("../ElvClient");
const Configuration = require("./Configuration");
const {LinkTargetHash, FormatNFT, ActionPopup} = require("./Utils");
const UrlJoin = require("url-join");
const Utils = require("../Utils");
const Ethers = require("ethers");

const inBrowser = typeof window !== "undefined";

/**
 * Use the &lt;a href="#.Initialize">Initialize&lt;/a> method to initialize a new client.
 *
 *
 * See the Modules section on the sidebar for all client methods unrelated to login and authorization
 */
class ElvWalletClient {
  constructor({client, network, mode, marketplaceInfo, storeAuthToken}) {
    this.client = client;
    this.loggedIn = false;

    this.network = network;
    this.mode = mode;
    this.purchaseMode = Configuration[network][mode].purchaseMode;
    this.mainSiteId = Configuration[network][mode].siteId;
    this.appUrl = Configuration[network][mode].appUrl;
    this.publicStaticToken = client.staticToken;
    this.storeAuthToken = storeAuthToken;

    this.selectedMarketplaceInfo = marketplaceInfo;

    this.availableMarketplaces = {};
    this.availableMarketplacesById = {};
    this.marketplaceHashes = {};

    // Caches
    this.cachedMarketplaces = {};
    this.cachedCSS = {};

    this.utils = client.utils;
  }

  Log(message, error=false) {
    if(error) {
      // eslint-disable-next-line no-console
      console.error("Eluvio Wallet Client:", message);
    } else {
      // eslint-disable-next-line no-console
      console.log("Eluvio Wallet Client:", message);
    }
  }

  /**
   * Initialize the wallet client.
   *
   * Specify tenantSlug and marketplaceSlug to automatically associate this tenant with a particular marketplace.
   *
   * @methodGroup Initialization
   * @namedParams
   * @param {string} network=main - Name of the Fabric network to use (`main`, `demo`)
   * @param {string} mode=production - Environment to use (`production`, `staging`)
   * @param {Object=} marketplaceParams - Marketplace parameters
   * @param {boolean=} storeAuthToken=true - If specified, auth tokens will be stored in localstorage (if available)
   *
   * @returns {Promise&lt;ElvWalletClient>}
   */
  static async Initialize({
    network="main",
    mode="production",
    marketplaceParams,
    storeAuthToken=true
  }) {
    let { tenantSlug, marketplaceSlug, marketplaceId, marketplaceHash } = (marketplaceParams || {});

    if(!Configuration[network]) {
      throw Error(`ElvWalletClient: Invalid network ${network}`);
    } else if(!Configuration[network][mode]) {
      throw Error(`ElvWalletClient: Invalid mode ${mode}`);
    }

    const client = await ElvClient.FromNetworkName({networkName: network, assumeV3: true});

    const walletClient = new ElvWalletClient({
      client,
      network,
      mode,
      marketplaceInfo: {
        tenantSlug,
        marketplaceSlug,
        marketplaceId: marketplaceHash ? client.utils.DecodeVersionHash(marketplaceHash).objectId : marketplaceId,
        marketplaceHash
      },
      storeAuthToken
    });

    if(inBrowser &amp;&amp; window.location &amp;&amp; window.location.href) {
      let url = new URL(window.location.href);
      if(url.searchParams.get("elvToken")) {
        await walletClient.Authenticate({token: url.searchParams.get("elvToken")});

        url.searchParams.delete("elvToken");

        window.history.replaceState("", "", url);
      } else if(storeAuthToken &amp;&amp; typeof localStorage !== "undefined") {
        try {
          // Load saved auth token
          let savedToken = localStorage.getItem(`__elv-token-${network}`);
          if(savedToken) {
            await walletClient.Authenticate({token: savedToken});
          }
          // eslint-disable-next-line no-empty
        } catch(error) {}
      }
    }

    await walletClient.LoadAvailableMarketplaces();

    return walletClient;
  }

  /* Login and authorization */

  /**
   * Check if this client can sign without opening a popup.
   *
   * Generally, Eluvio custodial wallet users will require a popup prompt, while Metamask and custom OAuth users will not.
   *
   * @methodGroup Signatures
   * @returns {boolean} - Whether or not this client can sign a message without a popup.
   */
  CanSign() {
    if(!this.loggedIn) { return false; }

    return !!this.__authorization.clusterToken ||
<<<<<<< HEAD
      (inBrowser &amp;&amp; !!(this.UserInfo().walletName.toLowerCase() === "metamask" &amp;&amp; window.ethereum &amp;&amp; window.ethereum.isMetaMask &amp;&amp; window.ethereum.chainId));
=======
      !!(this.UserInfo().walletName.toLowerCase() === "metamask" &amp;&amp; window.ethereum &amp;&amp; window.ethereum.isMetaMask &amp;&amp; window.ethereum.chainId);
>>>>>>> 4596d159
  }

  /**
   * &lt;b>&lt;i>Requires login&lt;/i>&lt;/b>
   *
   * Request the current user sign the specified message.
   *
   * If this client is not able to perform the signature (Eluvio custodial OAuth users), a popup will be opened and the user will be prompted to sign.
   *
   * To check if the signature can be done without a popup, use the &lt;a href="#CanSign">CanSign&lt;/a> method.
   *
   * @methodGroup Signatures
   * @namedParams
   * @param {string} message - The message to sign
   *
   * @throws - If the user rejects the signature or closes the popup, an error will be thrown.
   *
   * @returns {Promise&lt;string>} - The signature of the message
   */
  async PersonalSign({message}) {
    if(!this.loggedIn) { throw Error("ElvWalletClient: Unable to perform signature - Not logged in"); }

    // Able to sign locally with either cluster token or metamask
    if(this.CanSign()) {
      if(this.__authorization.clusterToken) {
        // Custodial wallet sign

        message = typeof message === "object" ? JSON.stringify(message) : message;
        message = Ethers.utils.keccak256(Buffer.from(`\x19Ethereum Signed Message:\n${message.length}${message}`, "utf-8"));

        return await this.client.authClient.Sign(message);
      } else if(this.UserInfo().walletName.toLowerCase() === "metamask") {
        return this.SignMetamask({message, address: this.UserAddress()});
      } else {
        throw Error("ElvWalletClient: Unable to sign");
      }
<<<<<<< HEAD
    } else if(!inBrowser) {
      throw Error("ElvWalletClient: Unable to sign");
=======
>>>>>>> 4596d159
    }

    const parameters = {
      action: "personal-sign",
      message,
      logIn: true
    };

    let url = new URL(this.appUrl);
    url.hash = UrlJoin("/action", "sign", Utils.B58(JSON.stringify(parameters)));
    url.searchParams.set("origin", window.location.origin);

    return await new Promise(async (resolve, reject) => {
      await ActionPopup({
        mode: "tab",
        url: url.toString(),
        onCancel: () => reject("User cancelled sign"),
        onMessage: async (event, Close) => {
          if(!event || !event.data || event.data.type !== "FlowResponse") {
            return;
          }

          try {
            resolve(event.data.response);
          } catch(error) {
            reject(error);
          } finally {
            Close();
          }
        }
      });
    });
  }

  /**
   * Direct the user to the Eluvio Media Wallet login page.
   *
   * &lt;b>NOTE:&lt;/b> The domain of the opening window (popup flow) or domain of the `callbackUrl` (redirect flow) MUST be allowed in the metadata of the specified marketplace.
   *
   * @methodGroup Login
   * @namedParams
   * @param {string=} method=redirect - How to present the login page.
   * - `redirect` - Redirect to the wallet login page. Upon login, the page will be redirected back to the specified `redirectUrl` with the authorization token.
   * - `popup` - Open the wallet login page in a new tab. Upon login, authorization information will be sent back to the client via message and the tab will be closed.
   * @param {string=} provider - If logging in via a specific method, specify the provider and mode. Options: `oauth`, `metamask`
   * @param {string=} mode - If logging in via a specific method, specify the mode. Options `login` (Log In), `create` (Sign Up)
   * @param {string=} callbackUrl - If using the redirect flow, the URL to redirect back to after login.
   * @param {Object=} marketplaceParams - Parameters of a marketplace to associate the login with. If not specified, the marketplace parameters used upon client initialization will be used. A marketplace is required when using the redirect flow.
   * @param {boolean=} clearLogin=false - If specified, the user will be prompted to log in anew even if they are already logged in on the Eluvio Media Wallet app
   *
   * @throws - If using the popup flow and the user closes the popup, this method will throw an error.
   */
  async LogIn({
    method="redirect",
    provider,
    mode="login",
    callbackUrl,
    marketplaceParams,
    clearLogin=false,
    callback
  }) {
    let loginUrl = new URL(this.appUrl);
    loginUrl.hash = "/login";

    loginUrl.searchParams.set("origin", window.location.origin);
    loginUrl.searchParams.set("action", "login");

    if(provider) {
      loginUrl.searchParams.set("provider", provider);
    }

    if(mode) {
      loginUrl.searchParams.set("mode", mode);
    }

    if(marketplaceParams) {
      loginUrl.searchParams.set("mid", (await this.MarketplaceInfo({marketplaceParams})).marketplaceHash);
    } else if((this.selectedMarketplaceInfo || {}).marketplaceHash) {
      loginUrl.searchParams.set("mid", this.selectedMarketplaceInfo.marketplaceHash);
    }

    if(clearLogin) {
      loginUrl.searchParams.set("clear", "");
    }

    if(method === "redirect") {
      loginUrl.searchParams.set("response", "redirect");
      loginUrl.searchParams.set("source", "origin");
      loginUrl.searchParams.set("redirect", callbackUrl);

      window.location = loginUrl;
    } else {
      loginUrl.searchParams.set("response", "message");
      loginUrl.searchParams.set("source", "parent");

      await new Promise(async (resolve, reject) => {
        await ActionPopup({
          mode: "tab",
          url: loginUrl.toString(),
          onCancel: () => reject("User cancelled login"),
          onMessage: async (event, Close) => {
            if(!event || !event.data || event.data.type !== "LoginResponse") {
              return;
            }

            try {
              if(callback) {
                await callback(event.data.params);
              } else {
                await this.Authenticate({token: event.data.params.clientSigningToken || event.data.params.clientAuthToken});
              }

              resolve();
            } catch(error) {
              reject(error);
            } finally {
              Close();
            }
          }
        });
      });
    }
  }

  /**
   * Remove authorization for the current user.
   *
   * @methodGroup Login
   */
  LogOut() {
    this.__authorization = {};
    this.loggedIn = false;

    this.cachedMarketplaces = {};

    // Delete saved auth token
    if(typeof localStorage !== "undefined") {
      try {
        localStorage.removeItem(`__elv-token-${this.network}`);
      // eslint-disable-next-line no-empty
      } catch(error) {}
    }
  }

  /**
   * Authenticate with an ElvWalletClient authorization token
   *
   * @methodGroup Authorization
   * @namedParams
   * @param {string} token - A previously generated ElvWalletClient authorization token;
   */
  async Authenticate({token}) {
    let decodedToken;
    try {
      decodedToken = JSON.parse(this.utils.FromB58ToStr(token)) || {};
    } catch(error) {
      throw new Error("Invalid authorization token " + token);
    }

    if(!decodedToken.expiresAt || Date.now() > decodedToken.expiresAt) {
      throw Error("ElvWalletClient: Provided authorization token has expired");
    }

    if(decodedToken.clusterToken) {
<<<<<<< HEAD
      await this.client.SetRemoteSigner({authToken: decodedToken.clusterToken, signerURIs: decodedToken.signerURIs});
=======
      await this.client.SetRemoteSigner({authToken: decodedToken.clusterToken});
>>>>>>> 4596d159
    }

    this.client.SetStaticToken({token: decodedToken.fabricToken});

    return this.SetAuthorization(decodedToken);
  }

  /**
   * Authenticate with an OAuth ID token
   *
   * @methodGroup Authorization
   * @namedParams
   * @param {string} idToken - An OAuth ID token
   * @param {string=} tenantId - ID of tenant with which to associate the user. If marketplace info was set upon initialization, this will be determined automatically.
   * @param {string=} email - Email address of the user. If not specified, this method will attempt to extract the email from the ID token.
   * @param {Array&lt;string>=} signerURIs - (Only if using custom OAuth) - URIs corresponding to the key server(s) to use
   * @param {boolean=} shareEmail=false - Whether or not the user consents to sharing their email
   *
   * @returns {Promise&lt;Object>} - Returns an authorization tokens that can be used to initialize the client using &lt;a href="#Authenticate">Authenticate&lt;/a>.
   * Save this token to avoid having to reauthenticate with OAuth. This token expires after 24 hours.
   *
   * The result includes two tokens:
   * - token - Standard client auth token used to access content and perform actions on behalf of the user.
   * - signingToken - Identical to `authToken`, but also includes the ability to perform arbitrary signatures with the custodial wallet. This token should be protected and should not be
   * shared with third parties.
   */
  async AuthenticateOAuth({idToken, tenantId, email, signerURIs, shareEmail=false}) {
    let tokenDuration = 24;

    if(!tenantId &amp;&amp; this.selectedMarketplaceInfo) {
      // Load tenant ID automatically from selected marketplace
      await this.AvailableMarketplaces();
      tenantId = this.selectedMarketplaceInfo.tenantId;
    }

    await this.client.SetRemoteSigner({idToken, tenantId, signerURIs, extraData: { share_email: shareEmail }, unsignedPublicAuth: true});

    const expiresAt = Date.now() + tokenDuration * 60 * 60 * 1000;
    const fabricToken = await this.client.CreateFabricToken({duration: tokenDuration * 60 * 60 * 1000});
    const address = this.client.utils.FormatAddress(this.client.CurrentAccountAddress());

    if(!email) {
      try {
        const decodedToken = JSON.parse(this.utils.FromB64URL(idToken.split(".")[1]));
        email = decodedToken.email;
      } catch(error) {
        throw Error("Failed to decode ID token");
      }
    }

    this.client.SetStaticToken({token: fabricToken});

    return {
      authToken: this.SetAuthorization({
        fabricToken,
        tenantId,
        address,
        email,
        expiresAt,
        signerURIs,
        walletType: "Custodial",
        walletName: "Eluvio"
      }),
      signingToken: this.SetAuthorization({
        clusterToken: this.client.signer.authToken,
        fabricToken,
        tenantId,
        address,
        email,
        expiresAt,
        signerURIs,
        walletType: "Custodial",
        walletName: "Eluvio"
      })
    };
  }

  /**
   * Authenticate with an external Ethereum compatible wallet, like Metamask.
   *
   * @methodGroup Authorization
   * @namedParams
   * @param {string} address - The address of the wallet
   * @param {number=} tokenDuration=24 - Number of hours the generated authorization token will last before expiring
   * @param {string=} walletName=Metamask - Name of the external wallet
   * @param {function=} Sign - The method used for signing by the wallet. If not specified, will attempt to sign with Metamask.
   *
   * @returns {Promise&lt;string>} - Returns an authorization token that can be used to initialize the client using &lt;a href="#Authenticate">Authenticate&lt;/a>.
   * Save this token to avoid having to reauthenticate. This token expires after 24 hours.
   */
  async AuthenticateExternalWallet({address, tokenDuration=24, walletName="Metamask", Sign}) {
    if(!address) {
      address = window.ethereum.selectedAddress;
    }

    address = this.utils.FormatAddress(address);

    if(!Sign) {
      Sign = async message => this.SignMetamask({message, address});
    }

    const expiresAt = Date.now() + tokenDuration * 60 * 60 * 1000;
    const fabricToken = await this.client.CreateFabricToken({
      address,
      duration: tokenDuration * 60 * 60 * 1000,
      Sign,
      addEthereumPrefix: false
    });

    return this.SetAuthorization({fabricToken, address, expiresAt, walletType: "External", walletName});
  }

  /**
   * &lt;b>&lt;i>Requires login&lt;/i>&lt;/b>
   *
   * Retrieve the current client auth token
   *
   * @returns {string} - The client auth token
   */
  ClientAuthToken() {
    if(!this.loggedIn) { return ""; }

    return this.utils.B58(JSON.stringify(this.__authorization));
  }

  AuthToken() {
    if(!this.loggedIn) {
      return this.publicStaticToken;
    }

    return this.__authorization.fabricToken;
  }

  SetAuthorization({clusterToken, fabricToken, tenantId, address, email, expiresAt, signerURIs, walletType, walletName}) {
    address = this.client.utils.FormatAddress(address);

    this.__authorization = {
      fabricToken,
      tenantId,
      address,
      email,
      expiresAt,
      walletType,
      walletName
    };

    if(clusterToken) {
      this.__authorization.clusterToken = clusterToken;

      if(signerURIs) {
        this.__authorization.signerURIs = signerURIs;
      }
    }

    this.loggedIn = true;

    this.cachedMarketplaces = {};

    const token = this.ClientAuthToken();

    if(this.storeAuthToken &amp;&amp; typeof localStorage !== "undefined") {
      try {
        localStorage.setItem(`__elv-token-${this.network}`, token);
      // eslint-disable-next-line no-empty
      } catch(error) {}
    }

    return token;
  }

  async SignMetamask({message, address}) {
    if(!inBrowser || !window.ethereum) {
      throw Error("ElvWalletClient: Unable to initialize - Metamask not available");
    }

    address = address || this.UserAddress();

    const accounts = await window.ethereum.request({method: "eth_requestAccounts"});
    if(address &amp;&amp; !Utils.EqualAddress(accounts[0], address)) {
      throw Error(`ElvWalletClient: Incorrect MetaMask account selected. Expected ${address}, got ${accounts[0]}`);
    }

    return await window.ethereum.request({
      method: "personal_sign",
      params: [message, address, ""],
    });
  }



  // Internal loading methods



  // If marketplace slug is specified, load only that marketplace. Otherwise load all
  async LoadAvailableMarketplaces(forceReload=false) {
    if(!forceReload &amp;&amp; Object.keys(this.availableMarketplaces) > 0) {
      return;
    }

    const mainSiteHash = await this.client.LatestVersionHash({objectId: this.mainSiteId});
    const metadata = await this.client.ContentObjectMetadata({
      versionHash: mainSiteHash,
      metadataSubtree: "public/asset_metadata/tenants",
      resolveLinks: true,
      linkDepthLimit: 2,
      resolveIncludeSource: true,
      resolveIgnoreErrors: true,
      produceLinkUrls: true,
      authorizationToken: this.publicStaticToken,
      noAuth: true,
      select: [
        "*/.",
        "*/marketplaces/*/.",
        "*/marketplaces/*/info/tenant_id",
        "*/marketplaces/*/info/tenant_name",
        "*/marketplaces/*/info/branding"
      ],
      remove: [
        "*/marketplaces/*/info/branding/custom_css"
      ]
    });

    let availableMarketplaces = { ...(this.availableMarketplaces || {}) };
    let availableMarketplacesById = { ...(this.availableMarketplacesById || {}) };
    Object.keys(metadata || {}).forEach(tenantSlug => {
      try {
        availableMarketplaces[tenantSlug] = {
          versionHash: metadata[tenantSlug]["."].source
        };

        Object.keys(metadata[tenantSlug].marketplaces || {}).forEach(marketplaceSlug => {
          try {
            const versionHash = metadata[tenantSlug].marketplaces[marketplaceSlug]["."].source;
            const objectId = this.utils.DecodeVersionHash(versionHash).objectId;

            availableMarketplaces[tenantSlug][marketplaceSlug] = {
              ...(metadata[tenantSlug].marketplaces[marketplaceSlug].info || {}),
              tenantName: metadata[tenantSlug].marketplaces[marketplaceSlug].info.tenant_name,
              tenantId: metadata[tenantSlug].marketplaces[marketplaceSlug].info.tenant_id,
              tenantSlug,
              marketplaceSlug,
              marketplaceId: objectId,
              marketplaceHash: versionHash,
              order: Configuration.__MARKETPLACE_ORDER.findIndex(slug => slug === marketplaceSlug)
            };

            availableMarketplacesById[objectId] = availableMarketplaces[tenantSlug][marketplaceSlug];

            this.marketplaceHashes[objectId] = versionHash;

            // Fill out selected marketplace info
            if(this.selectedMarketplaceInfo) {
              if((this.selectedMarketplaceInfo.tenantSlug === tenantSlug &amp;&amp; this.selectedMarketplaceInfo.marketplaceSlug === marketplaceSlug) || this.selectedMarketplaceInfo.marketplaceId === objectId) {
                this.selectedMarketplaceInfo = availableMarketplaces[tenantSlug][marketplaceSlug];
              }
            }
          } catch(error) {
            this.Log(`Eluvio Wallet Client: Unable to load info for marketplace ${tenantSlug}/${marketplaceSlug}`, true);
          }
        });
      } catch(error) {
        this.Log(`Eluvio Wallet Client: Failed to load tenant info ${tenantSlug}`, true);
        this.Log(error, true);
      }
    });

    this.availableMarketplaces = availableMarketplaces;
    this.availableMarketplacesById = availableMarketplacesById;
  }

  // Get the hash of the currently linked marketplace
  async LatestMarketplaceHash({tenantSlug, marketplaceSlug}) {
    const mainSiteHash = await this.client.LatestVersionHash({objectId: this.mainSiteId});
    const marketplaceLink = await this.client.ContentObjectMetadata({
      versionHash: mainSiteHash,
      metadataSubtree: UrlJoin("/public", "asset_metadata", "tenants", tenantSlug, "marketplaces", marketplaceSlug),
      resolveLinks: false
    });

    return LinkTargetHash(marketplaceLink);
  }

  async LoadMarketplace(marketplaceParams) {
    const marketplaceInfo = this.MarketplaceInfo({marketplaceParams});

    const marketplaceId = marketplaceInfo.marketplaceId;
    const marketplaceHash = await this.LatestMarketplaceHash({tenantSlug: marketplaceInfo.tenantSlug, marketplaceSlug: marketplaceInfo.marketplaceSlug});

    if(this.cachedMarketplaces[marketplaceId] &amp;&amp; this.cachedMarketplaces[marketplaceId].versionHash !== marketplaceHash) {
      delete this.cachedMarketplaces[marketplaceId];
    }

    if(!this.cachedMarketplaces[marketplaceId]) {
      let marketplace = await this.client.ContentObjectMetadata({
        versionHash: marketplaceHash,
        metadataSubtree: "public/asset_metadata/info",
        linkDepthLimit: 2,
        resolveLinks: true,
        resolveIgnoreErrors: true,
        resolveIncludeSource: true,
        produceLinkUrls: true,
        authorizationToken: this.publicStaticToken
      });

      marketplace.items = await Promise.all(
        marketplace.items.map(async (item, index) => {
          if(item.requires_permissions) {
            if(!this.loggedIn) {
              item.authorized = false;
            } else {
              try {
                await this.client.ContentObjectMetadata({
                  versionHash: LinkTargetHash(item.nft_template),
                  metadataSubtree: "permissioned"
                });

                item.authorized = true;
              } catch(error) {
                item.authorized = false;
              }
            }
          }

          item.nftTemplateMetadata = ((item.nft_template || {}).nft || {});
          item.itemIndex = index;

          return item;
        })
      );

      marketplace.collections = (marketplace.collections || []).map((collection, collectionIndex) => ({
        ...collection,
        collectionIndex
      }));

      marketplace.retrievedAt = Date.now();
      marketplace.marketplaceId = marketplaceId;
      marketplace.versionHash = marketplaceHash;

      // Generate embed URLs for pack opening animations
      ["purchase_animation", "purchase_animation__mobile", "reveal_animation", "reveal_animation_mobile"].forEach(key => {
        try {
          if(marketplace.storefront[key]) {
            let embedUrl = new URL("https://embed.v3.contentfabric.io");
            const targetHash = LinkTargetHash(marketplace.storefront[key]);
            embedUrl.searchParams.set("p", "");
            embedUrl.searchParams.set("net", this.network === "main" ? "main" : "demo");
            embedUrl.searchParams.set("ath", (this.__authorization || {}).authToken || this.publicStaticToken);
            embedUrl.searchParams.set("vid", targetHash);
            embedUrl.searchParams.set("ap", "");

            if(!key.startsWith("reveal")) {
              embedUrl.searchParams.set("m", "");
              embedUrl.searchParams.set("lp", "");
            }

            marketplace.storefront[`${key}_embed_url`] = embedUrl.toString();
          }
          // eslint-disable-next-line no-empty
        } catch(error) {
        }
      });

      this.cachedMarketplaces[marketplaceId] = marketplace;
    }

    return this.cachedMarketplaces[marketplaceId];
  }

  async FilteredQuery({
    mode="listings",
    sortBy="created",
    sortDesc=false,
    filter,
    editionFilters,
    attributeFilters,
    contractAddress,
    tokenId,
    currency,
    marketplaceParams,
    tenantId,
    collectionIndexes,
    priceRange,
    tokenIdRange,
    capLimit,
    sellerAddress,
    lastNDays=-1,
    start=0,
    limit=50
  }={}) {
    collectionIndexes = (collectionIndexes || []).map(i => parseInt(i));

    let params = {
      sort_by: sortBy,
      sort_descending: sortDesc,
      start,
      limit
    };

    let marketplaceInfo, marketplace;
    if(marketplaceParams) {
      marketplaceInfo = await this.MarketplaceInfo({marketplaceParams});

      if(collectionIndexes.length > 0) {
        marketplace = await this.Marketplace({marketplaceParams});
      }
    }

    try {
      let filters = [];

      if(sellerAddress) {
        filters.push(`seller:eq:${this.client.utils.FormatAddress(sellerAddress)}`);
      }

      if(marketplace &amp;&amp; collectionIndexes.length >= 0) {
        collectionIndexes.forEach(collectionIndex => {
          const collection = marketplace.collections[collectionIndex];

          collection.items.forEach(sku => {
            if(!sku) {
              return;
            }

            const item = marketplace.items.find(item => item.sku === sku);

            if(!item) {
              return;
            }

            const address = Utils.SafeTraverse(item, "nft_template", "nft", "address");

            if(address) {
              filters.push(
                `${mode === "owned" ? "contract_addr" : "contract"}:eq:${Utils.FormatAddress(address)}`
              );
            }
          });
        });
      } else if(mode !== "owned" &amp;&amp; marketplaceInfo || tenantId) {
        filters.push(`tenant:eq:${marketplaceInfo ? marketplaceInfo.tenantId : tenantId}`);
      }

      if(contractAddress) {
        if(mode === "owned") {
          filters.push(`contract_addr:eq:${Utils.FormatAddress(contractAddress)}`);
        } else {
          filters.push(`contract:eq:${Utils.FormatAddress(contractAddress)}`);
        }

        if(tokenId) {
          filters.push(`token:eq:${tokenId}`);
        }
      } else if(filter) {
        if(mode.includes("listing")) {
          filters.push(`nft/display_name:eq:${filter}`);
        } else if(mode === "owned") {
          filters.push(`meta:@>:{"display_name":"${filter}"}`);
          params.exact = false;
        } else {
          filters.push(`name:eq:${filter}`);
        }
      }

      if(editionFilters) {
        editionFilters.forEach(editionFilter => {
          if(mode.includes("listing")) {
            filters.push(`nft/edition_name:eq:${editionFilter}`);
          } else if(mode === "owned") {
            filters.push(`meta:@>:{"edition_name":"${editionFilter}"}`);
            params.exact = false;
          } else {
            filters.push(`edition:eq:${editionFilter}`);
          }
        });
      }

      if(attributeFilters) {
        attributeFilters.map(({name, value}) => {
          if(!name || !value) { return; }

          filters.push(`nft/attributes/${name}:eq:${value}`);
        });
      }

      if(currency) {
        filters.push("link_type:eq:sol");
      }

      if(lastNDays &amp;&amp; lastNDays > 0) {
        filters.push(`created:gt:${((Date.now() / 1000) - ( lastNDays * 24 * 60 * 60 )).toFixed(0)}`);
      }

      if(priceRange) {
        if(priceRange.min) {
          filters.push(`price:gt:${parseFloat(priceRange.min) - 0.01}`);
        }

        if(priceRange.max) {
          filters.push(`price:lt:${parseFloat(priceRange.max) + 0.01}`);
        }
      }

      if(tokenIdRange) {
        if(tokenIdRange.min) {
          filters.push(`info/ordinal:gt:${parseInt(tokenIdRange.min) - 1}`);
        }

        if(tokenIdRange.max) {
          filters.push(`info/ordinal:lt:${parseInt(tokenIdRange.max) + 1}`);
        }
      }

      if(capLimit) {
        filters.push(`info/cap:lt:${parseInt(capLimit) + 1}`);
      }


      let path;
      switch(mode) {
        case "owned":
          path = UrlJoin("as", "wlt", "nfts");

          if(marketplaceInfo) {
            path = UrlJoin("as", "wlt", "nfts", marketplaceInfo.tenantId);
          }

          break;

        case "listings":
          path = UrlJoin("as", "mkt", "f");
          break;

        case "transfers":
          path = UrlJoin("as", "mkt", "hst", "f");
          filters.push("action:eq:TRANSFERRED");
          filters.push("action:eq:SOLD");
          break;

        case "sales":
          path = UrlJoin("as", "mkt", "hst", "f");
          filters.push("action:eq:SOLD");
          break;

        case "listing-stats":
          path = UrlJoin("as", "mkt", "stats", "listed");
          break;

        case "sales-stats":
          path = UrlJoin("as", "mkt", "stats", "sold");
          break;
      }

      if(filters.length > 0) {
        params.filter = filters;
      }

      if(mode.includes("stats")) {
        return await Utils.ResponseToJson(
          this.client.authClient.MakeAuthServiceRequest({
            path,
            method: "GET",
            queryParams: params
          })
        );
      }

      const { contents, paging } = await Utils.ResponseToJson(
        await this.client.authClient.MakeAuthServiceRequest({
          path,
          method: "GET",
          queryParams: params,
          headers: mode === "owned" ?
            { Authorization: `Bearer ${this.AuthToken()}` } :
            {}
        })
      ) || [];

      return {
        paging: {
          start: params.start,
          limit: params.limit,
          total: paging.total,
          more: paging.total > start + limit
        },
        results: (contents || []).map(item => ["owned", "listings"].includes(mode) ? FormatNFT(item) : item)
      };
    } catch(error) {
      if(error.status &amp;&amp; error.status.toString() === "404") {
        return {
          paging: {
            start: params.start,
            limit: params.limit,
            total: 0,
            more: false
          },
          results: []
        };
      }

      throw error;
    }
  }

  async MintingStatus({marketplaceParams, tenantId}) {
    if(!tenantId) {
      const marketplaceInfo = await this.MarketplaceInfo({marketplaceParams: marketplaceParams || this.selectedMarketplaceInfo});
      tenantId = marketplaceInfo.tenantId;
    }

    try {
      const response = await Utils.ResponseToJson(
        this.client.authClient.MakeAuthServiceRequest({
          path: UrlJoin("as", "wlt", "status", "act", tenantId),
          method: "GET",
          headers: {
            Authorization: `Bearer ${this.AuthToken()}`
          }
        })
      );

      return response
        .map(status => {
          let [op, address, id] = status.op.split(":");
          address = address.startsWith("0x") ? Utils.FormatAddress(address) : address;

          let confirmationId, tokenId;
          if(op === "nft-buy") {
            confirmationId = id;
          } else if(op === "nft-claim") {
            confirmationId = id;
            status.marketplaceId = address;

            if(status.extra &amp;&amp; status.extra["0"]) {
              address = status.extra.token_addr;
              tokenId = status.extra.token_id_str;
            }
          } else if(op === "nft-redeem") {
            confirmationId = status.op.split(":").slice(-1)[0];
          } else {
            tokenId = id;
          }

          if(op === "nft-transfer") {
            confirmationId = status.extra &amp;&amp; status.extra.trans_id;
          }

          return {
            ...status,
            timestamp: new Date(status.ts),
            state: status.state &amp;&amp; typeof status.state === "object" ? Object.values(status.state) : status.state,
            extra: status.extra &amp;&amp; typeof status.extra === "object" ? Object.values(status.extra) : status.extra,
            confirmationId,
            op,
            address,
            tokenId
          };
        })
        .sort((a, b) => a.ts &lt; b.ts ? 1 : -1);
    } catch(error) {
      this.Log("Failed to retrieve minting status", true);
      this.Log(error);

      return [];
    }
  }
}

Object.assign(ElvWalletClient.prototype, require("./ClientMethods"));

exports.ElvWalletClient = ElvWalletClient;
</code></pre>
</div>

    



        <footer class="footer">
          Documentation generated by <a href="https://github.com/jsdoc3/jsdoc">JSDoc 3.6.10</a>
        </footer>
      </div>
    </div>
  </div>

  <script>
    // Format and add line numbers to code
    prettyPrint();
  </script>

  <script type="text/javascript" src="scripts/utils.js"></script>

  </body>
</html><|MERGE_RESOLUTION|>--- conflicted
+++ resolved
@@ -182,12 +182,7 @@
   CanSign() {
     if(!this.loggedIn) { return false; }
 
-    return !!this.__authorization.clusterToken ||
-<<<<<<< HEAD
-      (inBrowser &amp;&amp; !!(this.UserInfo().walletName.toLowerCase() === "metamask" &amp;&amp; window.ethereum &amp;&amp; window.ethereum.isMetaMask &amp;&amp; window.ethereum.chainId));
-=======
-      !!(this.UserInfo().walletName.toLowerCase() === "metamask" &amp;&amp; window.ethereum &amp;&amp; window.ethereum.isMetaMask &amp;&amp; window.ethereum.chainId);
->>>>>>> 4596d159
+    return !!this.__authorization.clusterToken || (inBrowser &amp;&amp; !!(this.UserInfo().walletName.toLowerCase() === "metamask" &amp;&amp; window.ethereum &amp;&amp; window.ethereum.isMetaMask &amp;&amp; window.ethereum.chainId));
   }
 
   /**
@@ -224,11 +219,8 @@
       } else {
         throw Error("ElvWalletClient: Unable to sign");
       }
-<<<<<<< HEAD
     } else if(!inBrowser) {
       throw Error("ElvWalletClient: Unable to sign");
-=======
->>>>>>> 4596d159
     }
 
     const parameters = {
@@ -393,11 +385,7 @@
     }
 
     if(decodedToken.clusterToken) {
-<<<<<<< HEAD
       await this.client.SetRemoteSigner({authToken: decodedToken.clusterToken, signerURIs: decodedToken.signerURIs});
-=======
-      await this.client.SetRemoteSigner({authToken: decodedToken.clusterToken});
->>>>>>> 4596d159
     }
 
     this.client.SetStaticToken({token: decodedToken.fabricToken});
