/* eslint no-console: 0 */

const DefaultABRLadder = {
  "video" : [
    {
      bit_rate: 14000000,
      codecs: "avc1.640028,mp4a.40.2",
      height: 2160,
      width: 3840
    },
    {
      bit_rate: 9500000,
      codecs: "avc1.640028,mp4a.40.2",
      height: 1080,
      width: 1920
    },
    {
      bit_rate: 4500000,
      codecs: "avc1.640028,mp4a.40.2",
      height: 720,
      width: 1280
    },
    {
      bit_rate: 2000000,
      codecs: "avc1.640028,mp4a.40.2",
      height: 540,
      width: 960
    },
    {
      bit_rate: 900000,
      codecs: "avc1.640028,mp4a.40.2",
      height: 540,
      width: 960
    }
  ],
  "audio" : [
    {
      bit_rate: 192000,
      channels: 2,
      codecs: "mp4a.40.2",
    },
    {
      bit_rate: 384000,
      channels: 6,
      codecs: "mp4a.40.2",
    }
  ]
};

const LiveconfTemplate = {
  live_recording: {
    fabric_config: {
      ingress_node_api: "",
      ingress_node_id: ""
    },
    playout_config: {
      dvr_enabled: true,
      dvr_max_duration: 0,
      rebroadcast_start_time_sec_epoch: 0,
      vod_enabled: false
    },
    recording_config: {
      recording_params: {
        description: "",
        ladder_specs: [],
        listen: true,
        live_delay_nano: 2000000000,
        max_duration_sec: -1,
        name: "",
        origin_url: "",
        part_ttl: 3600,
        playout_type: "live",
        source_timescale: null,
        reconnect_timeout: 600,
        xc_params: {
          audio_bitrate: 384000,
          audio_index: [
            0,
            0,
            0,
            0,
            0,
            0,
            0,
            0
          ],
          audio_seg_duration_ts: null,
          connection_timeout: 600,
          ecodec2: "aac",
          enc_height: null,
          enc_width: null,
          filter_descriptor: "",
          force_keyint: null,
          format: "fmp4-segment",
          listen: true,
          n_audio: 1,
          preset: "faster",
          sample_rate: 48000,
          seg_duration: null,
          skip_decoding: false,
          start_segment_str: "1",
          stream_id: -1,
          sync_audio_to_stream_id: -1,
          video_bitrate: null,
          video_seg_duration_ts: null,
          video_time_base: null,
          video_frame_duration_ts: null,
          xc_type: 3
        }
      }
    }
  }
};

class LiveConf {
  constructor(probeData, nodeId, nodeUrl, includeAVSegDurations, overwriteOriginUrl, syncAudioToVideo) {
    this.probeData = probeData;
    this.nodeId = nodeId;
    this.nodeUrl = nodeUrl;
    this.includeAVSegDurations = includeAVSegDurations;
    this.overwriteOriginUrl = overwriteOriginUrl;
    this.syncAudioToVideo = syncAudioToVideo;
  }

  probeKind() {
    let fileNameSplit = this.probeData.format.filename.split(":");
    return fileNameSplit[0];
  }

  getStreamDataForCodecType(codecType) {
    let stream = null;
    for(let index = 0; index < this.probeData.streams.length; index++) {
      if(this.probeData.streams[index].codec_type == codecType) {
        stream = this.probeData.streams[index];
      }
    }
    return stream;
  }

  // Return all audio streams found in the probe
  // Used by generateAudioStreamsConfig()
  getAudioStreamsFromProbe() {
    let audioStreams = {};
    for(let index = 0; index < this.probeData.streams.length; index++) {
      if(this.probeData.streams[index].codec_type == "audio") {
        audioStreams[index] = {
          recordingBitrate: Math.max(this.probeData.streams[index].bit_rate, 128000),
          recordingChannels: this.probeData.streams[index].channels,
          playoutLabel: `Audio ${index}`
        };
      }
    }
    return audioStreams;
  }

  getFrameRate() {
    let videoStream = this.getStreamDataForCodecType("video");
    let frameRate = videoStream.r_frame_rate || videoStream.frame_rate;
    return frameRate.split("/");
  }

  isFrameRateWhole() {
    let frameRate = this.getFrameRate();
    return frameRate[1] == "1";
  }

  getForceKeyint() {
    let frameRate = this.getFrameRate();
    let roundedFrameRate = Math.round(frameRate[0] / frameRate[1]);
    if(roundedFrameRate > 30) {
      return roundedFrameRate;
    } else {
      return roundedFrameRate * 2;
    }
  }

  /*
   * Calculates mez segment durations based on input stream parameters
   *
   * Live input formats have fixed timebase:
   * - MPEG-TS/SRT input stream timebase is 90000
   * - RTMP input stream timebase is 1000 and gets translated to 16000 if not otherwise specified
   *
   * This causes frame duration irregularities for certain frame rates.
   * For example RTMP 60fps has frames of durations 16 and 17.  MPEG-TS 59.94fps has frames of
   * durations 1001 and 1002.
   *
   * Live mez segmentation requires that the segment be cut at the specific number of frames, and when
   * the frame durations are irregular we adjust both the video timebase and the video frame duration
   * to make the math possible.  This adjustment is also required for live-to-vod conversion.
   *
   * For example for MPEG-TS 59.94fps, the mez segment timebase needs to be 60000
   * (and resulting frame duration is 1001) and for RTMP 60fps the timebase needs to be 15360 (resulting frame
   * duration is 256).
   *
   * @sourceTimescale - adjusted source video stream timescale (eg. MPEGTS 90000, RTMP 16000 )
   * @sampleRate - audio sample rate (commonly 48000 but can be different)
   * @audioCodec - audio codec as a string (eg. "aac")
   * @return - segment encoding parameters
   */
  calcSegDuration({sourceTimescale, sampleRate, audioCodec}) {
    let seg = {};

    switch(this.probeKind()) {
      case "rtmp":
        seg = this.calcSegDurationRtmp({sourceTimescale, sampleRate, audioCodec});
        break;
      case "udp":
      case "srt":
        seg = this.calcSegDurationMpegts({sourceTimescale, sampleRate, audioCodec});
        break;
      default:
        throw "protocol not supported - " + this.probeKind();
    }

    if(audioCodec == "aac") {
      seg.audio = 29.76 * sampleRate;
    } else {
      seg.audio = 29.76 * 48000; // Other codecs are resampled @48000
    }

    return seg;
  }

  /*
  * Calculate output timebase from the encoder (codec) timebase. The videoTimeBase parameter
  * represents the encoder timebase. The format muxer will change it so it is greater than 10000.
  */
  calcOutputTimebase(codecTimebase) {
    let outputTimebase = codecTimebase;
    while(outputTimebase < 10000)
      outputTimebase = outputTimebase * 2;
    return outputTimebase;
  }

  calcSegDurationMpegts({sourceTimescale}) {
    let videoStream = this.getStreamDataForCodecType("video");
    let frameRate = videoStream.frame_rate;

    // PENDING(SS) - calculate frame duration here
    // let frameRateNum = 0;
    let seg = {
      //  videoFrameDurationTs: sourceTimescale / frameRateNum
    };

    switch(frameRate) {
      case "24":
        seg.video = sourceTimescale * 30;
        seg.keyint = 48;
        seg.duration = "30";
        break;
      case "25":
        seg.video = sourceTimescale * 30;
        seg.keyint = 50;
        seg.duration = "30";
        break;
      case "30":
        seg.video = sourceTimescale * 30;
        seg.keyint = 60;
        seg.duration = "30";
        break;
      case "30000/1001":
        //seg.videoFrameDurationTs = 3003;
        seg.video = sourceTimescale * 30.03;
        seg.keyint = 60;
        seg.duration = "30.03";
        break;
      case "48":
        //seg.videoFrameDurationTs = 1875;
        seg.video = sourceTimescale * 30;
        seg.keyint = 96;
        seg.duration = "30";
        break;
      case "50":
        //seg.videoFrameDurationTs = 1800;
        seg.video = sourceTimescale * 30;
        seg.keyint = 100;
        seg.duration = "30";
        break;
      case "60":
        //seg.videoFrameDurationTs = 1500;
        seg.video = sourceTimescale * 30;
        seg.keyint = 120;
        seg.duration = "30";
        break;
      case "60000/1001":
        seg.videoTimeBase = 60000;
        seg.video = seg.videoTimeBase * 30.03;
        seg.keyint = 120;
        seg.duration = "30.03";
        break;
      default:
        throw "unsupported frame rate for MPEGTS - " + frameRate;
    }
    return seg;
  }

  calcSegDurationRtmp({sourceTimescale}) {
    let videoStream = this.getStreamDataForCodecType("video");
    let frameRate = videoStream.frame_rate;
    let seg = {};

    switch(frameRate) {
      case "24":
        seg.videoTimeBase = 768; // Note 1536 produces low output bitrate
        seg.videoFrameDurationTs = 512;
        seg.video = this.calcOutputTimebase(seg.videoTimeBase) * 30;
        seg.keyint = 48;
        seg.duration = "30";
        break;
      case "25":
        seg.video = sourceTimescale * 30;
        seg.keyint = 50;
        seg.duration = "30";
        break;
      case "30":
        seg.videoTimeBase = 960; // Output timebase: 15360
        seg.videoFrameDurationTs = 512;
        seg.video = this.calcOutputTimebase(seg.videoTimeBase) * 30;
        seg.keyint = 60;
        seg.duration = "30";
        break;
      case "30000/1001":
        seg.video = sourceTimescale * 30.03;
        seg.keyint = 60;
        seg.duration = "30.03";
        break;
      case "48":
        seg.videoTimeBase = 1536; // Output timebase: 12288
        seg.videoFrameDurationTs = 256;
        seg.video = this.calcOutputTimebase(seg.videoTimeBase) * 30;
        seg.keyint = 96;
        seg.duration = "30";
        break;
      case "50":
        seg.video = sourceTimescale * 30;
        seg.keyint = 100;
        seg.duration = "30";
        break;
      case "60":
        seg.videoTimeBase = 960; // Output timebase: 15360
        seg.videoFrameDurationTs = 256;
        seg.video = this.calcOutputTimebase(seg.videoTimeBase) * 30;
        seg.keyint = 120;
        seg.duration = "30";
        break;
      case "60000/1001":
        seg.video = sourceTimescale * 30.03;
        seg.keyint = 120;
        seg.duration = "30.03";
        break;
      default:
        throw "unsupported frame rate for RTMP - " + frameRate;
    }
    return seg;
  }

  syncAudioToStreamIdValue() {
    let sync_id = -1;
    let videoStream = this.getStreamDataForCodecType("video");
    switch(this.probeKind()) {
      case "udp":
      case "srt":
        sync_id = videoStream.stream_id;
        break;
      case "rtmp":
        sync_id = videoStream.stream_index;
        break;
    }
    return sync_id;
  }

  /*
  * Generate audio streams recording configuration based on the optional custom settings.
  * If no custom "audio" section is present, record all the acceptable audio streams found in the probe
  */
  generateAudioStreamsConfig({customSettings}) {

    let audioStreams = {};
    if(customSettings && customSettings.audio && Object.keys(customSettings.audio).length > 0) {
      for(let i = 0; i < Object.keys(customSettings.audio).length; i ++) {
        let audioIdx = Object.keys(customSettings.audio)[i];
        let audio = customSettings.audio[audioIdx];
        audioStreams[audioIdx] = {
          recordingBitrate: audio.recording_bitrate || 192000,
          recordingChannels: audio.recording_channels || 2,
        };
        if(audio.playout) {
          audioStreams[audioIdx].playoutLabel = audio.playout_label || `Audio ${audioIdx}`;
        }
      }
    }

    // If no audio streams specified in custom config, set up all the suitable audio streams in the probe
    if(!customSettings.audio || Object.keys(customSettings.audio).length == 0) {
      audioStreams = this.getAudioStreamsFromProbe();
    }

    return audioStreams;
  }

  /*
  * Generate the live recording config as required by QFAB, based on defaults and optional custom settings.
  */
  generateLiveConf({customSettings}) {
    // gather required data
    const conf = JSON.parse(JSON.stringify(LiveconfTemplate));
    const fileName = this.overwriteOriginUrl || this.probeData.format.filename;
    const audioStreams = this.generateAudioStreamsConfig({customSettings});

    // Retrieve one audio stream from the probe to read the sample rate and codec name
    const audioStream = this.getStreamDataForCodecType("audio");
    const sampleRate = parseInt(audioStream.sample_rate);
    const audioCodec = audioStream.codec_name;

    const videoStream = this.getStreamDataForCodecType("video");
    let sourceTimescale;

    // Fill in liveconf all formats have in common
    conf.live_recording.fabric_config.ingress_node_api = this.nodeUrl || null;
    conf.live_recording.fabric_config.ingress_node_id = this.nodeId || null;
    conf.live_recording.recording_config.recording_params.description;
    conf.live_recording.recording_config.recording_params.origin_url = fileName;
    conf.live_recording.recording_config.recording_params.description = `Ingest stream ${fileName}`;
    conf.live_recording.recording_config.recording_params.name = `Ingest stream ${fileName}`;
    conf.live_recording.recording_config.recording_params.xc_params.sample_rate = sampleRate;
    conf.live_recording.recording_config.recording_params.xc_params.enc_height = videoStream.height;
    conf.live_recording.recording_config.recording_params.xc_params.enc_width = videoStream.width;

    for(let i =0; i < Object.keys(audioStreams).length; i ++) {
      conf.live_recording.recording_config.recording_params.xc_params.audio_index[i] = parseInt(Object.keys(audioStreams)[i]);
    }

    if(this.syncAudioToVideo) {
      conf.live_recording.recording_config.recording_params.xc_params.sync_audio_to_stream_id = this.syncAudioToStreamIdValue();
    }

    if(customSettings.edge_write_token) {
      conf.live_recording.fabric_config.edge_write_token = customSettings.edge_write_token;
    }

    if(customSettings.part_ttl) {
      conf.live_recording.recording_config.recording_params.part_ttl = customSettings.part_ttl;
    }

    if(customSettings.connection_timeout) {
      conf.live_recording.recording_config.recording_params.xc_params.connection_timeout = customSettings.connection_timeout;
    }

    if(customSettings.reconnect_timeout) {
      conf.live_recording.recording_config.recording_params.reconnect_timeout = customSettings.reconnect_timeout;
    }

    // Fill in specifics for protocol
    switch(this.probeKind()) {
      case "udp":
        sourceTimescale = 90000;
        conf.live_recording.recording_config.recording_params.source_timescale = sourceTimescale;
        break;
      case "srt":
        sourceTimescale = 90000;
        conf.live_recording.recording_config.recording_params.source_timescale = sourceTimescale;
        conf.live_recording.recording_config.recording_params.live_delay_nano = 4000000000;
        break;
      case "rtmp":
        sourceTimescale = 16000;
        conf.live_recording.recording_config.recording_params.source_timescale = sourceTimescale;
        break;
      case "hls":
        console.log("HLS detected. Not yet implemented");
        break;
      default:
        console.log("Unsupported media", this.probeKind());
        break;
    }

    const segDurations = this.calcSegDuration({sourceTimescale, sampleRate, audioCodec});

    // Segment conditioning parameters
    conf.live_recording.recording_config.recording_params.xc_params.seg_duration = segDurations.duration;
    conf.live_recording.recording_config.recording_params.xc_params.audio_seg_duration_ts = segDurations.audio;
    conf.live_recording.recording_config.recording_params.xc_params.video_seg_duration_ts = segDurations.video;
    conf.live_recording.recording_config.recording_params.xc_params.force_keyint = segDurations.keyint;

    // Optional override output timebase and frame duration (ts)
    if(segDurations.videoTimeBase) {
      conf.live_recording.recording_config.recording_params.xc_params.video_time_base = segDurations.videoTimeBase;

      // Note 'source_timescale' needs to be set to the output timebase and is used by playout
      conf.live_recording.recording_config.recording_params.source_timescale = this.calcOutputTimebase(segDurations.videoTimeBase);
    }
    if(segDurations.videoFrameDurationTs) {
      conf.live_recording.recording_config.recording_params.xc_params.video_frame_duration_ts = segDurations.videoFrameDurationTs;
    }

    const ladderProfile = customSettings.ladder_profile || DefaultABRLadder;

    conf.live_recording.recording_config.recording_params.xc_params.enc_height = videoStream.height;
    conf.live_recording.recording_config.recording_params.xc_params.enc_width = videoStream.width;

    // Determine video recording bitrate and ABR ladder
    let topLadderRate = 0;
<<<<<<< HEAD
    for (let i = 0; i < ladderProfile.video.length; i ++) {
=======
    for(let i = 0; i < ladderProfile.video.length; i ++) {
>>>>>>> 60567bc1
      let elem = ladderProfile.video[i];
      if(elem.height > videoStream.height)
        continue;
<<<<<<< HEAD
      if (elem.bit_rate > topLadderRate) {
=======
      if(elem.bit_rate > topLadderRate) {
>>>>>>> 60567bc1
        topLadderRate = elem.bit_rate;
      }
      elem.media_type = 1;
      elem.stream_name = "video";
      elem.stream_index = 0;
      elem.representation = "videovideo_" + elem.width + "x" + elem.height + "_h264@" + elem.bit_rate;
      conf.live_recording.recording_config.recording_params.ladder_specs.push(elem);
    }
    // Currently the recording bitrate is the top bitrate of the ladder (it will be configurable separately in the future)
    conf.live_recording.recording_config.recording_params.xc_params.video_bitrate = topLadderRate;

    // Determine audio recording bitrate and ABR ladder
    let globalAudioBitrate = 0;
    let nAudio = 0;

    for(let i = 0; i < Object.keys(audioStreams).length; i ++ ) {
      let audioLadderSpec = {};
      const audioIndex = Object.keys(audioStreams)[i];
      const audio = audioStreams[audioIndex];

      // Find ladder rung for the specific channel layout (2 or 6 channels)
      for(let j = 0; j < ladderProfile.audio.length; j ++) {
        let elem = ladderProfile.audio[j];
        if(elem.channels == audio.recordingChannels) {
          audioLadderSpec = {...elem};
          break;
        }
      }
      if(Object.keys(audioLadderSpec).length === 0) {
        // If no channels layout match, just use the first element in the ladder
        audioLadderSpec = {...ladderProfile.audio[0]};
      }

      audioLadderSpec.representation = `audioaudio_aac@${audioLadderSpec.bit_rate}`;
      audioLadderSpec.channels = audio.recordingChannels;
      audioLadderSpec.stream_index = parseInt(audioIndex);
      audioLadderSpec.stream_name = `audio_${audioIndex}`;
      audioLadderSpec.stream_label = audio.playoutLabel ? audio.playoutLabel : null;
      audioLadderSpec.media_type = 2;

      conf.live_recording.recording_config.recording_params.ladder_specs.push(audioLadderSpec);
      if(audio.recordingBitrate > globalAudioBitrate) {
        globalAudioBitrate = audio.recordingBitrate;
      }
      nAudio ++;
    }

    // Global recording bitrate for all audio streams
    conf.live_recording.recording_config.recording_params.xc_params.audio_bitrate = globalAudioBitrate;
    conf.live_recording.recording_config.recording_params.xc_params.n_audio = nAudio;

    return conf;
  }
}

exports.LiveConf = LiveConf;<|MERGE_RESOLUTION|>--- conflicted
+++ resolved
@@ -500,19 +500,11 @@
 
     // Determine video recording bitrate and ABR ladder
     let topLadderRate = 0;
-<<<<<<< HEAD
-    for (let i = 0; i < ladderProfile.video.length; i ++) {
-=======
     for(let i = 0; i < ladderProfile.video.length; i ++) {
->>>>>>> 60567bc1
       let elem = ladderProfile.video[i];
       if(elem.height > videoStream.height)
         continue;
-<<<<<<< HEAD
-      if (elem.bit_rate > topLadderRate) {
-=======
       if(elem.bit_rate > topLadderRate) {
->>>>>>> 60567bc1
         topLadderRate = elem.bit_rate;
       }
       elem.media_type = 1;
