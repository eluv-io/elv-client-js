/**
 * Methods for managing content types, libraries and objects
 *
 * @module ElvClient/ContentManagement
 */

const UrlJoin = require("url-join");
const Ethers = require("ethers");
const Pako = require("pako");


/*
const LibraryContract = require("../contracts/BaseLibrary");
const ContentContract = require("../contracts/BaseContent");
const EditableContract = require("../contracts/Editable");

 */

const {
  ValidateLibrary,
  ValidateObject,
  ValidateVersion,
  ValidateWriteToken,
  ValidateParameters,
  ValidatePresence,
} = require("../Validation");

exports.SetVisibility = async function({id, visibility}) {
  this.Log(`Setting visibility ${visibility} on ${id}`);

  const hasSetVisibility = await this.authClient.ContractHasMethod({
    contractAddress: this.utils.HashToAddress(id),
    methodName: "setVisibility"
  });

  if(!hasSetVisibility) {
    return;
  }

  const event = await this.CallContractMethodAndWait({
    contractAddress: this.utils.HashToAddress(id),
    methodName: "setVisibility",
    methodArgs: [visibility],
  });

  // TODO: Get rid of this when fabric is changed
  // Wait to ensure fabric cache expires
  await new Promise(resolve => setTimeout(resolve, 5000));

  return event;
};


/**
 * Set the current permission level for the specified object. See client.permissionLevels for all available permissions.
 *
 * Note: This method is only intended for normal content objects, not types, libraries, etc.
 *
 * @methodGroup Content Objects
 * @param {string} objectId - The ID of the object
 * @param {string} permission - The key for the permission to set - See client.permissionLevels for available permissions
 * @param {string} writeToken - Write token for the content object - If specified, info will be retrieved from the write draft instead of creating a new draft and finalizing
 */
exports.SetPermission = async function({objectId, permission, writeToken}) {
  ValidateObject(objectId);
  ValidatePresence("permission", permission);

  let permissionSettings = this.permissionLevels[permission];
  if(!permissionSettings) {
    throw Error("Unknown permission level: " + permission);
  }

  if((await this.AccessType({id: objectId})) !== this.authClient.ACCESS_TYPES.OBJECT) {
    throw Error("Permission only valid for normal content objects: " + objectId);
  }

  const settings = permissionSettings.settings;

  const libraryId = await this.ContentObjectLibraryId({objectId});

  // Visibility
  await this.SetVisibility({id: objectId, visibility: settings.visibility});

  const statusCode = await this.CallContractMethod({
    contractAddress: this.utils.HashToAddress(objectId),
    methodName: "statusCode"
  });

  if(statusCode !== settings.statusCode) {
    if(settings.statusCode < 0) {
      await this.CallContractMethod({
        contractAddress: this.utils.HashToAddress(objectId),
        methodName: "setStatusCode",
        methodArgs: [-1]
      });
    } else {
      await this.CallContractMethod({
        contractAddress: this.utils.HashToAddress(objectId),
        methodName: "publish"
      });
    }
  }

  // KMS Conk
  const kmsAddress = await this.CallContractMethod({
    contractAddress: this.utils.HashToAddress(objectId),
    methodName: "addressKMS"
  });
  const kmsConkKey = `eluv.caps.ikms${this.utils.AddressToHash(kmsAddress)}`;

  const kmsConk = await this.ContentObjectMetadata({libraryId, objectId, metadataSubtree: kmsConkKey});

  if(kmsConk && !settings.kmsConk) {
    await this.EditAndFinalizeContentObject({
      libraryId,
      objectId,
      commitMessage: "Remove encryption conk",
      callback: async ({writeToken}) => {
        await this.DeleteMetadata({libraryId, objectId, writeToken, metadataSubtree: kmsConkKey});
      }
    });
  } else if(!kmsConk && settings.kmsConk) {
    const finalize = !writeToken;
    if(!writeToken) {
      writeToken = (await this.EditContentObject({libraryId, objectId})).writeToken;
    }

    await this.CreateEncryptionConk({libraryId, objectId, writeToken, createKMSConk: true});

    if(finalize) {
      await this.FinalizeContentObject({libraryId, objectId, writeToken, commitMessage: `Set permissions to ${permission}`});
    }
  }
};

/* Content Type Creation */

/**
 * Create a new content type.
 *
 * A new content type contract is deployed from
 * the content space, and that contract ID is used to determine the object ID to
 * create in the fabric. The content type object will be created in the special
 * content space library (ilib<content-space-hash>)
 *
 * @methodGroup Content Types
 * @namedParams
 * @param libraryId {string=} - ID of the library in which to create the content type. If not specified,
 * it will be created in the content space library
 * @param {string} name - Name of the content type
 * @param {object} metadata - Metadata for the new content type
 * @param {(Blob | Buffer)=} bitcode - Bitcode to be used for the content type
 *
 * @returns {Promise<string>} - Object ID of created content type
 */
exports.CreateContentType = async function({name, metadata={}, bitcode}) {
<<<<<<< HEAD
  let tenantContractId = await this.userProfileClient.TenantContractId();
=======
  let tenantContractId = this.userProfileClient.TenantContractId();
>>>>>>> 1c5eb998
  if (!tenantContractId) {
    throw(e, "ERROR: Can not find metadata _ELV_TENANT_ID that belongs to this user");
  }
  //Content Type can only be created by tenant admins or content admins
<<<<<<< HEAD
  let accountAddr = this.CurrentAccountAddress();
  if(!this.IsTenantAdmin({accountAddr, tenantContractId}) && !this.IsContentAdmin({accountAddr, tenantContractId})) {
=======
  if(!this.isTenantAdmin(curAccountId, tenantContractId) && !this.isContentAdmin(curAccountId, tenantContractId)) {
>>>>>>> 1c5eb998
    throw Error("Invalid operation: Content Type can only be created by tenant admins or content admins");
  }

  this.Log(`Creating content type: ${name}`);

  metadata.name = name;
  metadata.public = {
    name,
    ...(metadata.public || {})
  };

  const { contractAddress } = await this.authClient.CreateContentType();

  const objectId = this.utils.AddressToObjectId(contractAddress);

  await this.SetVisibility({id: objectId, visibility: 1});

  const path = UrlJoin("qlibs", this.contentSpaceLibraryId, "qid", objectId);

  this.Log(`Created type: ${contractAddress} ${objectId}`);

<<<<<<< HEAD
  // TODO: After content type contract is updated to be able to store Metadata.
  // Set _ELV_TEANT_ID on the ContentType to the ContentType creator's tenant id
  // await this.CallContractMethod({
  //   contractAddress,
  //   methodName: "putMeta",
  //   methodArgs: [
  //     "_ELV_TENANT_ID",
  //     tenantContractId
  //   ]
  // })
=======
  // Set _ELV_TEANT_ID on the ContentType to the ContentType creator's tenant id
  await this.callContractMethod({
    contractAddress,
    methodName: "putMeta",
    methodArgs: [
      "_ELV_TENANT_ID",
      tenantContractId
    ]
  })
>>>>>>> 1c5eb998

  /* Create object, upload bitcode and finalize */
  const rawCreateResponse = await this.HttpClient.Request({
    headers: await this.authClient.AuthorizationHeader({
      libraryId: this.contentSpaceLibraryId,
      objectId,
      update: true
    }),
    method: "POST",
    path: path
  });
  // extract the url for the node that handled the request
  const nodeUrl = (new URL(rawCreateResponse.url)).origin;
  const createResponse = await this.utils.ResponseToJson(rawCreateResponse);

  // Record the node used in creating this write token
  this.HttpClient.RecordWriteToken(createResponse.write_token, nodeUrl);

  await this.ReplaceMetadata({
    libraryId: this.contentSpaceLibraryId,
    objectId,
    writeToken: createResponse.write_token,
    metadata
  });

  if(bitcode) {
    const uploadResponse = await this.UploadPart({
      libraryId: this.contentSpaceLibraryId,
      objectId,
      writeToken: createResponse.write_token,
      data: bitcode,
      encrypted: false
    });

    await this.ReplaceMetadata({
      libraryId: this.contentSpaceLibraryId,
      objectId,
      writeToken: createResponse.write_token,
      metadataSubtree: "bitcode_part",
      metadata: uploadResponse.part.hash
    });
  }

  await this.FinalizeContentObject({
    libraryId: this.contentSpaceLibraryId,
    objectId,
    writeToken: createResponse.write_token,
    commitMessage: "Create content type"
  });

  return objectId;
};


/* Library creation and deletion */

/**
 * Create a new content library.
 *
 * A new content library contract is deployed from
 * the content space, and that contract ID is used to determine the library ID to
 * create in the fabric.
 *
 * @methodGroup Content Libraries
 *
 * @namedParams
 * @param {string} name - Library name
 * @param {string=} description - Library description
 * @param {blob=} image - Image associated with the library
 * @param {string=} - imageName - Name of the image associated with the library (required if image specified)
 * @param {Object=} metadata - Metadata of library object
 * @param {string=} kmsId - ID of the KMS to use for content in this library. If not specified,
 * the default KMS will be used.
 * @param {string=} tenantId - ID of the tenant admins group to use for this library
 *
 * @returns {Promise<string>} - Library ID of created library
 */
exports.CreateContentLibrary = async function({
  name,
  description,
  image,
  imageName,
  metadata={},
  kmsId,
  tenantId
}) {
<<<<<<< HEAD

  let tenantContractId = await this.userProfileClient.TenantContractId();
=======
  
  let tenantContractId = this.userProfileClient.TenantContractId();
>>>>>>> 1c5eb998
  if (!tenantContractId) {
    throw(e, "ERROR: Can not find metadata _ELV_TENANT_ID that belongs to this user");
  }
  //Library can only be created by tenant admins or content admins
<<<<<<< HEAD
  let accountAddr = this.CurrentAccountAddress();
  if(!this.IsTenantAdmin({accountAddr, tenantContractId}) && !this.IsContentAdmin({accountAddr, tenantContractId})) {
=======
  let addr = this.CurrentAccountAddress();
  if(!this.isTenantAdmin(addr, tenantContractId) && !this.isContentAdmin(addr, tenantContractId)) {
>>>>>>> 1c5eb998
    throw Error("Invalid operation: Library can only be created by tenant admins or content admins");
  }

  if(!kmsId) {
    kmsId = `ikms${this.utils.AddressToHash(await this.DefaultKMSAddress())}`;
  }

  this.Log("Creating content library");
  this.Log(`KMS ID: ${kmsId}`);

  const { contractAddress } = await this.authClient.CreateContentLibrary({kmsId});

  // Set tenant admins ID on the library if the user is associated with a tenant admins' group
  if(!tenantId) {
    tenantId = await this.userProfileClient.TenantId();
  }

  if(tenantId) {
    if(!this.utils.ValidHash(tenantId)) {
      throw Error(`Invalid tenant ID: ${tenantId}`);
    }

    await this.CallContractMethod({
      contractAddress,
      methodName: "putMeta",
      methodArgs: [
        "_tenantId",
        tenantId
      ]
    });
  }

  // Set _ELV_TEANT_ID on the library to the library creator's tenant id
  await this.callContractMethod({
    contractAddress,
    methodName: "putMeta",
    methodArgs: [
      "_ELV_TENANT_ID",
      tenantContractId
    ]
  })

  metadata = {
    ...metadata,
    name,
    description,
    public: {
      name,
      description
    }
  };

  const libraryId = this.utils.AddressToLibraryId(contractAddress);

  this.Log(`Library ID: ${libraryId}`);
  this.Log(`Contract address: ${contractAddress}`);

  // Set library content object type and metadata on automatically created library object
  const objectId = libraryId.replace("ilib", "iq__");

  const editResponse = await this.EditContentObject({
    libraryId,
    objectId
  });

  await this.ReplaceMetadata({
    libraryId,
    objectId,
    metadata,
    writeToken: editResponse.write_token
  });

  await this.FinalizeContentObject({
    libraryId,
    objectId,
    writeToken: editResponse.write_token,
    commitMessage: "Create library"
  });

  // Upload image if provided
  if(image) {
    await this.SetContentLibraryImage({
      libraryId,
      image,
      imageName
    });
  }

  this.Log(`Library ${libraryId} created`);

  return libraryId;
};

/**
 * Set the image associated with this library
 *
 * @methodGroup Content Libraries
 * @namedParams
 * @param {string} libraryId - ID of the library
 * @param {string} writeToken - Write token for the draft
 * @param {Blob | ArrayBuffer | Buffer} image - Image to upload
 * @param {string=} imageName - Name of the image file
 */
exports.SetContentLibraryImage = async function({libraryId, writeToken, image, imageName}) {
  ValidateLibrary(libraryId);
<<<<<<< HEAD
  this.VerifyLibrary(libraryId);
=======
  VerifyLibrary(libraryId);
>>>>>>> 1c5eb998

  const objectId = libraryId.replace("ilib", "iq__");

  return this.SetContentObjectImage({
    libraryId,
    objectId,
    writeToken,
    image,
    imageName
  });
};

/**
 * Set the image associated with this object
 *
 * @methodGroup Content Objects
 * @namedParams
 * @param {string} libraryId - ID of the library
 * @param {string} objectId - ID of the object
 * @param {string} writeToken - Write token of the draft
 * @param {Blob | ArrayBuffer | Buffer} image - Image to upload
 * @param {string=} imageName - Name of the image file
 * @param {string=} imagePath=public/display_image - Metadata path of the image link (default is recommended)
 */
exports.SetContentObjectImage = async function({libraryId, objectId, writeToken, image, imageName, imagePath="public/display_image"}) {
  ValidateParameters({libraryId, objectId});
  ValidateWriteToken(writeToken);
  ValidatePresence("image", image);

  imageName = imageName || "display_image";

  if(typeof image === "object") {
    image = await new Response(image).arrayBuffer();
  }

  await this.UploadFiles({
    libraryId,
    objectId,
    writeToken,
    encrypted: false,
    fileInfo: [
      {
        path: imageName,
        mime_type: "image/*",
        size: image.size || image.length || image.byteLength,
        data: image
      }
    ]
  });

  await this.ReplaceMetadata({
    libraryId,
    objectId,
    writeToken,
    metadataSubtree: imagePath,
    metadata: {
      "/": `./files/${imageName}`
    }
  });
};

/**
 * NOT YET SUPPORTED - Delete the specified content library
 *
 * @methodGroup Content Libraries
 *
 * @namedParams
 * @param {string} libraryId - ID of the library to delete
 */
exports.DeleteContentLibrary = async function({libraryId}) {
  throw Error("Not supported");

  // eslint-disable-next-line no-unreachable
  ValidateLibrary(libraryId);
<<<<<<< HEAD
  this.VerifyLibrary(libraryId);
=======
  VerifyLibrary(libraryId);
>>>>>>> 1c5eb998

  let path = UrlJoin("qlibs", libraryId);

  const authorizationHeader = await this.authClient.AuthorizationHeader({libraryId, update: true});

  await this.CallContractMethodAndWait({
    contractAddress: this.utils.HashToAddress(libraryId),
    methodName: "kill",
    methodArgs: []
  });

  await this.HttpClient.Request({
    headers: authorizationHeader,
    method: "DELETE",
    path: path
  });
};

/* Library Content Type Management */

/**
 * Add a specified content type to a library
 *
 * @methodGroup Content Libraries
 * @namedParams
 * @param {string} libraryId - ID of the library
 * @param {string=} typeId - ID of the content type
 * @param {string=} typeName - Name of the content type
 * @param {string=} typeHash - Version hash of the content type
 * @param {string=} customContractAddress - Address of the custom contract to associate with
 * this content type for this library
 *
 * @returns {Promise<string>} - Hash of the addContentType transaction
 */
exports.AddLibraryContentType = async function({libraryId, typeId, typeName, typeHash, customContractAddress}) {
  ValidateLibrary(libraryId);
<<<<<<< HEAD
  this.VerifyLibrary(libraryId);
  //TODO: After content type contract is updated to be able to store Metadata.
  //this.VerifyContentType(typeId);
=======
  VerifyLibrary(libraryId);
  VerifyContentType(typeId);
>>>>>>> 1c5eb998

  this.Log(`Adding library content type to ${libraryId}: ${typeId || typeHash || typeName}`);

  if(typeHash) { typeId = this.utils.DecodeVersionHash(typeHash).objectId; }

  if(!typeId) {
    // Look up type by name
    const type = await this.ContentType({name: typeName});
    typeId = type.id;
  }

  this.Log(`Type ID: ${typeId}`);

  const typeAddress = this.utils.HashToAddress(typeId);
  customContractAddress = customContractAddress || this.utils.nullAddress;

  const event = await this.ethClient.CallContractMethodAndWait({
    contractAddress: this.utils.HashToAddress(libraryId),
    methodName: "addContentType",
    methodArgs: [typeAddress, customContractAddress]
  });

  return event.transactionHash;
};

/**
 * Remove the specified content type from a library
 *
 * @methodGroup Content Libraries
 * @namedParams
 * @param {string} libraryId - ID of the library
 * @param {string=} typeId - ID of the content type (required unless typeName is specified)
 * @param {string=} typeName - Name of the content type (required unless typeId is specified)
 * @param {string=} typeHash - Version hash of the content type
 *
 * @returns {Promise<string>} - Hash of the removeContentType transaction
 */
exports.RemoveLibraryContentType = async function({libraryId, typeId, typeName, typeHash}) {
  ValidateLibrary(libraryId);
<<<<<<< HEAD
  this.VerifyLibrary(libraryId);
=======
  VerifyLibrary(libraryId);
>>>>>>> 1c5eb998

  this.Log(`Removing library content type from ${libraryId}: ${typeId || typeHash || typeName}`);

  if(typeHash) { typeId = this.utils.DecodeVersionHash(typeHash).objectId; }

  if(!typeId) {
    // Look up type by name
    const type = await this.ContentType({name: typeName});
    typeId = type.id;
  }

  this.Log(`Type ID: ${typeId}`);

  const typeAddress = this.utils.HashToAddress(typeId);

  const event = await this.ethClient.CallContractMethodAndWait({
    contractAddress: this.utils.HashToAddress(libraryId),
    methodName: "removeContentType",
    methodArgs: [typeAddress]
  });

  return event.transactionHash;
};


/* Content object creation, modification, deletion */

/**
 * Create a new content object draft.
 *
 * A new content object contract is deployed from
 * the content library, and that contract ID is used to determine the object ID to
 * create in the fabric.
 *
 * @methodGroup Content Objects
 * @namedParams
 * @param {string} libraryId - ID of the library
 * @param {string=} objectId - ID of the object (if contract already exists)
 * @param {Object=} options -
 * type: Version hash of the content type to associate with the object
 *
 * meta: Metadata to use for the new object
 *
 * @returns {Promise<Object>} - Response containing the object ID and write token of the draft
 */
exports.CreateContentObject = async function({libraryId, objectId, options={}}) {
  ValidateLibrary(libraryId);
<<<<<<< HEAD
  this.VerifyLibrary(libraryId);
=======
  VerifyLibrary(libraryId);
>>>>>>> 1c5eb998
  if(objectId) { ValidateObject(objectId); }

  this.Log(`Creating content object: ${libraryId} ${objectId || ""}`);

  // Look up content type, if specified
  let typeId;
  if(options.type) {
    this.Log(`Type specified: ${options.type}`);

    let type = options.type;
    if(type.startsWith("hq__")) {
      type = await this.ContentType({versionHash: type});
    } else if(type.startsWith("iq__")) {
      type = await this.ContentType({typeId: type});
    } else {
      type = await this.ContentType({name: type});
    }

    if(!type) {
      throw Error(`Unable to find content type '${options.type}'`);
    }

    typeId = type.id;
    options.type = type.hash;
  }

  if(!objectId) {
    const currentAccountAddress = await this.CurrentAccountAddress();
    const canContribute = await this.CallContractMethod({
      contractAddress: this.utils.HashToAddress(libraryId),
      methodName: "canContribute",
      methodArgs: [currentAccountAddress]
    });

    if(!canContribute) {
      throw Error(`Current user does not have permission to create content in library ${libraryId}`);
    }

    this.Log("Deploying contract...");
    const { contractAddress } = await this.authClient.CreateContentObject({libraryId, typeId});

    objectId = this.utils.AddressToObjectId(contractAddress);
    this.Log(`Contract deployed: ${contractAddress} ${objectId}`);
  } else {
    this.Log(`Contract already deployed for contract type: ${await this.AccessType({id: objectId})}`);
  }

  if(options.visibility) {
    this.Log(`Setting visibility to ${options.visibility}`);

    await this.SetVisibility({id: objectId, visibility: options.visibility});
  }

  const path = UrlJoin("qid", objectId);

  const rawCreateResponse = await this.HttpClient.Request({
    headers: await this.authClient.AuthorizationHeader({libraryId, objectId, update: true}),
    method: "POST",
    path: path,
    body: options
  });
  const nodeUrl = (new URL(rawCreateResponse.url)).origin;
  const createResponse = await this.utils.ResponseToJson(rawCreateResponse);

  // Record the node used in creating this write token
  this.HttpClient.RecordWriteToken(createResponse.write_token, nodeUrl);

  createResponse.writeToken = createResponse.write_token;
  createResponse.objectId = createResponse.id;
  createResponse.nodeUrl = nodeUrl;

  return createResponse;
};

/**
 * Create a new content object draft from an existing content object version.
 *
 * Note: The type of the new copy can be different from the original object.
 *
 * @see <a href="#CreateContentObject">CreateContentObject</a>
 *
 * @methodGroup Content Objects
 * @namedParams
 * @param {string} libraryId - ID of the library in which to create the new object
 * @param originalVersionHash - Version hash of the object to copy
 * @param {Object=} options -
 * type: Version hash of the content type to associate with the object - may be different from the original object
 *
 * meta: Metadata to use for the new object - This will be merged into the metadata of the original object
 *
 * @returns {Promise<Object>} - Response containing the object ID and write token of the draft
 */
exports.CopyContentObject = async function({libraryId, originalVersionHash, options={}}) {
  ValidateLibrary(libraryId);
  ValidateVersion(originalVersionHash);

  options.copy_from = originalVersionHash;

  const {objectId, writeToken} = await this.CreateContentObject({libraryId, options});
  const originalObjectId = this.utils.DecodeVersionHash(originalVersionHash).objectId;
  const metadata = await this.ContentObjectMetadata({versionHash: originalVersionHash});
  const permission = await this.Permission({objectId: originalObjectId});

  // User CAP
  const userCapKey = `eluv.caps.iusr${this.utils.AddressToHash(this.signer.address)}`;

  if(metadata[userCapKey]) {
    const userConkKey = await this.Crypto.DecryptCap(metadata[userCapKey], this.signer._signingKey().privateKey);
    userConkKey.qid = objectId;

    await this.ReplaceMetadata({
      libraryId,
      objectId,
      writeToken,
      metadataSubtree: userCapKey,
      metadata: await this.Crypto.EncryptConk(userConkKey, this.signer._signingKey().publicKey)
    });
  }

  // KMS CAP
  await Promise.all(
    Object.keys(metadata)
      .filter(key => key.startsWith("eluv.caps.ikms"))
      .map(async kmsCapKey =>
        await this.DeleteMetadata({
          libraryId,
          objectId,
          writeToken,
          metadataSubtree: kmsCapKey
        })
      )
  );

  if(permission !== "owner") {
    await this.CreateEncryptionConk({libraryId, objectId, writeToken, createKMSConk: true});
  }

  return await this.FinalizeContentObject({libraryId, objectId, writeToken});
};

/**
 * Create a non-owner cap key using the specified public key and address
 *
 * @methodGroup Access Requests
 * @namedParams
 * @param {string} libraryId - ID of the library
 * @param {string} objectId - ID of the object
 * @param {string} publicKey - Public key for the target cap
 * @param {string} writeToken - Write token for the content object - If specified, info will be retrieved from the write draft instead of creating a new draft and finalizing
 *
 * @returns {Promise<Object>}
 */
exports.CreateNonOwnerCap = async function({objectId, libraryId, publicKey, writeToken}) {
  const userCapKey = `eluv.caps.iusr${this.utils.AddressToHash(this.signer.address)}`;
  const userCapValue = await this.ContentObjectMetadata({objectId, libraryId, metadataSubtree: userCapKey});

  if(!userCapValue) {
    throw Error("No user cap found for current user");
  }

  const userConk = await this.Crypto.DecryptCap(userCapValue, this.signer._signingKey().privateKey);

  const publicAddress = this.utils.PublicKeyToAddress(publicKey);

  const targetUserCapKey = `eluv.caps.iusr${this.utils.AddressToHash(publicAddress)}`;
  const targetUserCapValue = await this.Crypto.EncryptConk(userConk, publicKey);

  const finalize = !writeToken;
  if(!writeToken) {
    writeToken = await this.EditContentObject({libraryId, objectId}).writeToken;
  }

  this.ReplaceMetadata({
    libraryId,
    objectId,
    writeToken,
    metadataSubtree: targetUserCapKey,
    metadata: targetUserCapValue
  });

  if(finalize) {
    await this.FinalizeContentObject({
      libraryId,
      objectId,
      writeToken,
      commitMessage: "Create non-owner cap"
    });
  }
};

/**
 * Create a new content object draft from an existing object.
 *
 * @methodGroup Content Objects
 * @namedParams
 * @param {string} libraryId - ID of the library
 * @param {string} objectId - ID of the object
 * @param {object=} options -
 * @param {object=} options.meta - New metadata for the object - will be merged into existing metadata if specified
 * @param {string=} options.type - New type for the object - Object ID, version hash or name of type
 *
 * @returns {Promise<object>} - Response containing the object ID and write token of the draft, as well as URL of node handling the draft
 */
exports.EditContentObject = async function({libraryId, objectId, options={}}) {
  ValidateParameters({libraryId, objectId});
<<<<<<< HEAD
  this.VerifyLibrary(libraryId);
=======
  VerifyLibrary(libraryId);
>>>>>>> 1c5eb998

  this.Log(`Opening content draft: ${libraryId} ${objectId}`);

  if("type" in options && options.type) {
    if(options.type.startsWith("hq__")) {
      // Type hash specified
      options.type = (await this.ContentType({versionHash: options.type})).hash;
    } else if(options.type.startsWith("iq__")) {
      // Type ID specified
      options.type = (await this.ContentType({typeId: options.type})).hash;
    } else if(options.type) {
      // Type name specified
      options.type = (await this.ContentType({name: options.type})).hash;
    } else {
      options.type = "";
    }
  }

  let path = UrlJoin("qid", objectId);

  const rawEditResponse = await this.HttpClient.Request({
    headers: await this.authClient.AuthorizationHeader({libraryId, objectId, update: true}),
    method: "POST",
    path: path,
    body: options
  });
  // extract the url for the node that handled the request
  const nodeUrl = (new URL(rawEditResponse.url)).origin;
  const editResponse = await this.utils.ResponseToJson(rawEditResponse);

  // Record the node used in creating this write token
  this.HttpClient.RecordWriteToken(editResponse.write_token, nodeUrl);

  editResponse.writeToken = editResponse.write_token;
  editResponse.objectId = editResponse.id;
  editResponse.nodeUrl = nodeUrl;

  return editResponse;
};

/**
 * Create and finalize new content object draft from an existing object.
 *
 * Equivalent to:
 *
 * CreateContentObject()
 *
 * callback({objectId, writeToken})
 *
 * FinalizeContentObject()
 *
 *
 * @methodGroup Content Objects
 * @namedParams
 * @param {string} libraryId - ID of the library
 * @param {function=} callback - Async function to perform after creating the content draft and before finalizing. Object ID and write token are passed as named parameters.
 * @param {object=} options -
 * meta: New metadata for the object - will be merged into existing metadata if specified
 * type: New type for the object - Object ID, version hash or name of type
 * @param {string=} commitMessage - Message to include about this commit
 * @param {boolean=} publish=true - If specified, the object will also be published
 * @param {boolean=} awaitCommitConfirmation=true - If specified, will wait for the publish commit to be confirmed.
 * Irrelevant if not publishing.
 *
 * @returns {Promise<object>} - Response from FinalizeContentObject
 */
exports.CreateAndFinalizeContentObject = async function({
  libraryId,
  callback,
  options={},
  commitMessage="",
  publish=true,
  awaitCommitConfirmation=true
}) {
  const args = await this.CreateContentObject({libraryId, options});

  const {id, writeToken} = args;

  if(callback) {
    await callback({objectId: id, writeToken});
  }

  return await this.FinalizeContentObject({libraryId, objectId: id, writeToken, commitMessage, publish, awaitCommitConfirmation});
};

/**
 * Create and finalize new content object draft from an existing object.
 *
 * Equivalent to:
 *
 * EditContentObject()
 *
 * callback({writeToken})
 *
 * FinalizeContentObject()
 *
 *
 * @methodGroup Content Objects
 * @namedParams
 * @param {string} libraryId - ID of the library
 * @param {string} objectId - ID of the object
 * @param {function=} callback - Async function to perform after creating the content draft and before finalizing. Write token is passed as a named parameter.
 * @param {object=} options -
 * meta: New metadata for the object - will be merged into existing metadata if specified
 * type: New type for the object - Object ID, version hash or name of type
 * @param {string=} commitMessage - Message to include about this commit
 * @param {boolean=} publish=true - If specified, the object will also be published
 * @param {boolean=} awaitCommitConfirmation=true - If specified, will wait for the publish commit to be confirmed.
 * Irrelevant if not publishing.
 *
 * @returns {Promise<object>} - Response from FinalizeContentObject
 */
exports.EditAndFinalizeContentObject = async function({
  libraryId,
  objectId,
  callback,
  options={},
  commitMessage="",
  publish=true,
  awaitCommitConfirmation=true
}) {
  const {writeToken} = await this.EditContentObject({libraryId, objectId, options});

  if(callback) {
    await callback({writeToken});
  }

  return await this.FinalizeContentObject({libraryId, objectId, writeToken, commitMessage, publish, awaitCommitConfirmation});
};

exports.AwaitPending = async function(objectId) {
  const PendingHash = async () =>
    await this.CallContractMethod({
      contractAddress: this.utils.HashToAddress(objectId),
      methodName: "pendingHash",
    });

  this.Log("Checking for pending commit");
  const pending = await PendingHash();

  if(!pending) { return; }

  // Only allow 3 seconds for wallet updates because they should be fast
  const isWallet = (await this.authClient.AccessType(objectId)) === this.authClient.ACCESS_TYPES.WALLET;
  let timeout = isWallet ? 3 : 10;

  this.Log(`Waiting for pending commit to clear for ${objectId}`);
  for(let i = 0; i < timeout; i++) {
    await new Promise(resolve => setTimeout(resolve, 1000));

    // Pending hash cleared
    if(!(await PendingHash())) {
      return;
    }
  }

  if(isWallet) {
    this.Log("Clearing stuck wallet commit", true);
    // Clear pending commit, it's probably stuck
    await this.CallContractMethodAndWait({
      contractAddress: this.utils.HashToAddress(objectId),
      methodName: "clearPending"
    });
  } else {
    throw Error(`Unable to finalize ${objectId} - Another commit is pending`);
  }
};

/**
 * Finalize content draft
 *
 * @methodGroup Content Objects
 * @namedParams
 * @param {string} libraryId - ID of the library
 * @param {string} objectId - ID of the object
 * @param {string} writeToken - Write token of the draft
 * @param {string=} commitMessage - Message to include about this commit
 * @param {boolean=} publish=true - If specified, the object will also be published
 * @param {boolean=} awaitCommitConfirmation=true - If specified, will wait for the publish commit to be confirmed.
 * Irrelevant if not publishing.
 */
exports.FinalizeContentObject = async function({
  libraryId,
  objectId,
  writeToken,
  commitMessage="",
  publish=true,
  awaitCommitConfirmation=true
}) {
  ValidateParameters({libraryId, objectId});
  ValidateWriteToken(writeToken);

  await this.ReplaceMetadata({
    libraryId,
    objectId,
    writeToken,
    metadataSubtree: "commit",
    metadata: {
      message: commitMessage,
      author: (await this.userProfileClient.UserMetadata({metadataSubtree: "public/name"})) || this.CurrentAccountAddress(),
      author_address: this.CurrentAccountAddress(),
      timestamp: new Date().toISOString()
    }
  });

  this.Log(`Finalizing content draft: ${libraryId} ${objectId} ${writeToken}`);

  await this.AwaitPending(objectId);

  let path = UrlJoin("q", writeToken);

  const finalizeResponse = await this.utils.ResponseToJson(
    this.HttpClient.Request({
      headers: await this.authClient.AuthorizationHeader({libraryId, objectId, update: true}),
      method: "POST",
      path: path,
      allowFailover: false
    })
  );

  this.Log(`Finalized: ${finalizeResponse.hash}`);

  if(publish) {
    await this.PublishContentVersion({
      objectId,
      versionHash: finalizeResponse.hash,
      awaitCommitConfirmation
    });
  }

  // Invalidate cached content type, if this is one.
  delete this.contentTypes[objectId];

  return finalizeResponse;
};

/**
 * Publish a previously finalized content object version
 *
 * @methodGroup Content Objects
 * @namedParams
 * @param {string} libraryId - ID of the library
 * @param {string} objectId - ID of the object
 * @param {string} versionHash - The version hash of the content object to publish
 * @param {boolean=} awaitCommitConfirmation=true - If specified, will wait for the publish commit to be confirmed.
 */
exports.PublishContentVersion = async function({objectId, versionHash, awaitCommitConfirmation=true}) {
  versionHash ? ValidateVersion(versionHash) : ValidateObject(objectId);

  this.Log(`Publishing: ${objectId || versionHash}`);

  if(versionHash) { objectId = this.utils.DecodeVersionHash(versionHash).objectId; }

  const commit = await this.ethClient.CommitContent({
    contentObjectAddress: this.utils.HashToAddress(objectId),
    versionHash,
    signer: this.signer
  });

  const abi = await this.ContractAbi({id: objectId});
  const fromBlock = commit.blockNumber + 1;
  const objectHash = await this.ExtractValueFromEvent({
    abi,
    event: commit,
    eventName: "CommitPending",
    eventValue: "objectHash"
  });

  const pendingHash = await this.CallContractMethod({
    contractAddress: this.utils.HashToAddress(objectId),
    methodName: "pendingHash",
  });

  if(pendingHash && pendingHash !== objectHash) {
    throw Error(`Pending version hash mismatch on ${objectId}: expected ${objectHash}, currently ${pendingHash}`);
  }

  if(awaitCommitConfirmation) {
    this.Log(`Awaiting commit confirmation for ${objectHash}`);
    const pollingInterval = this.ethClient.Provider().pollingInterval || 500;

    // eslint-disable-next-line no-constant-condition
    while(true) {
      await new Promise(resolve => setTimeout(resolve, pollingInterval));

      const events = await this.ContractEvents({
        contractAddress: this.utils.HashToAddress(objectId),
        abi,
        fromBlock,
        count: 1000
      });

      const confirmEvent = events.find(blockEvents =>
        blockEvents.find(event => objectHash === (event && event.args && event.args.objectHash))
      );

      if(confirmEvent) {
        // Found confirmation
        this.Log(`Commit confirmed: ${objectHash}`);
        break;
      }
    }
  }
};

/**
 * Delete specified version of the content object
 *
 * @methodGroup Content Objects
 * @namedParams
 * @param {string=} versionHash - Hash of the object version - if not specified, most recent version will be deleted
 */
exports.DeleteContentVersion = async function({versionHash}) {
  ValidateVersion(versionHash);

  this.Log(`Deleting content version: ${versionHash}`);

  const { objectId } = this.utils.DecodeVersionHash(versionHash);

  await this.CallContractMethodAndWait({
    contractAddress: this.utils.HashToAddress(objectId),
    methodName: "deleteVersion",
    methodArgs: [versionHash]
  });
};

/**
 * Delete specified content object
 *
 * @methodGroup Content Objects
 * @namedParams
 * @param {string} libraryId - ID of the library
 * @param {string} objectId - ID of the object
 */
exports.DeleteContentObject = async function({libraryId, objectId}) {
  ValidateParameters({libraryId, objectId});

  this.Log(`Deleting content version: ${libraryId} ${objectId}`);

  await this.CallContractMethodAndWait({
    contractAddress: this.utils.HashToAddress(libraryId),
    methodName: "deleteContent",
    methodArgs: [this.utils.HashToAddress(objectId)]
  });
};

/* Content object metadata */

/**
 * Merge specified metadata into existing content object metadata
 *
 * @methodGroup Metadata
 * @namedParams
 * @param {string} libraryId - ID of the library
 * @param {string} objectId - ID of the object
 * @param {string} writeToken - Write token of the draft
 * @param {Object} metadata - New metadata to merge
 * @param {string=} metadataSubtree - Subtree of the object metadata to modify
 */
exports.MergeMetadata = async function({libraryId, objectId, writeToken, metadataSubtree="/", metadata={}}) {
  ValidateParameters({libraryId, objectId});
  ValidateWriteToken(writeToken);

  this.Log(
    `Merging metadata: ${libraryId} ${objectId} ${writeToken}
      Subtree: ${metadataSubtree}`
  );
  this.Log(metadata);

  let path = UrlJoin("q", writeToken, "meta", metadataSubtree);

  await this.HttpClient.Request({
    headers: await this.authClient.AuthorizationHeader({libraryId, objectId, update: true}),
    method: "POST",
    path: path,
    body: metadata,
    allowFailover: false
  });
};

/**
 * Replace content object metadata with specified metadata
 *
 * @methodGroup Metadata
 * @namedParams
 * @param {string} libraryId - ID of the library
 * @param {string} objectId - ID of the object
 * @param {string} writeToken - Write token of the draft
 * @param {Object} metadata - New metadata to merge
 * @param {string=} metadataSubtree - Subtree of the object metadata to modify
 */
exports.ReplaceMetadata = async function({libraryId, objectId, writeToken, metadataSubtree="/", metadata={}}) {
  ValidateParameters({libraryId, objectId});
  ValidateWriteToken(writeToken);

  this.Log(
    `Replacing metadata: ${libraryId} ${objectId} ${writeToken}
      Subtree: ${metadataSubtree}`
  );
  this.Log(metadata);

  let path = UrlJoin("q", writeToken, "meta", metadataSubtree);

  await this.HttpClient.Request({
    headers: await this.authClient.AuthorizationHeader({libraryId, objectId, update: true}),
    method: "PUT",
    path: path,
    body: metadata,
    allowFailover: false
  });
};

/**
 * Delete content object metadata of specified subtree
 *
 * @methodGroup Metadata
 * @namedParams
 * @param {string} libraryId - ID of the library
 * @param {string} objectId - ID of the object
 * @param {string} writeToken - Write token of the draft
 * @param {string=} metadataSubtree - Subtree of the object metadata to modify
 * - if not specified, all metadata will be deleted
 */
exports.DeleteMetadata = async function({libraryId, objectId, writeToken, metadataSubtree="/"}) {
  ValidateParameters({libraryId, objectId});
  ValidateWriteToken(writeToken);

  this.Log(
    `Deleting metadata: ${libraryId} ${objectId} ${writeToken}
      Subtree: ${metadataSubtree}`
  );
  this.Log(`Subtree: ${metadataSubtree}`);

  let path = UrlJoin("q", writeToken, "meta", metadataSubtree);

  await this.HttpClient.Request({
    headers: await this.authClient.AuthorizationHeader({libraryId, objectId, update: true}),
    method: "DELETE",
    path: path,
    allowFailover: false
  });
};

/**
 * Set the access charge for the specified object
 *
 * @methodGroup Access Requests
 * @namedParams
 * @param {string} objectId - ID of the object
 * @param {number | string} accessCharge - The new access charge, in ether
 */
exports.SetAccessCharge = async function({objectId, accessCharge}) {
  ValidateObject(objectId);

  this.Log(`Setting access charge: ${objectId} ${accessCharge}`);

  await this.ethClient.CallContractMethodAndWait({
    contractAddress: this.utils.HashToAddress(objectId),
    methodName: "setAccessCharge",
    methodArgs: [this.utils.EtherToWei(accessCharge).toString()]
  });
};

/**
 * Recursively update all auto_update links in the specified object.
 *
 * Note: Links will not be updated unless they are specifically marked as auto_update
 *
 * @methodGroup Links
 * @param {string=} libraryId - ID of the library
 * @param {string=} objectId - ID of the object
 * @param {string=} versionHash - Version hash of the object -- if not specified, latest version is returned
 * @param {function=} callback - If specified, the callback will be called each time an object is updated with
 * current progress as well as information about the last update (action)
 * - Format: {completed: number, total: number, action: string}
 */
exports.UpdateContentObjectGraph = async function({libraryId, objectId, versionHash, callback}) {
  ValidateParameters({libraryId, objectId, versionHash});

  this.Log(`Updating content object graph: ${libraryId || ""} ${objectId || versionHash}`);

  if(versionHash) { objectId = this.utils.DecodeVersionHash(versionHash).objectId; }

  let total;
  let completed = 0;

  // eslint-disable-next-line no-constant-condition
  while(1) {
    const graph = await this.ContentObjectGraph({
      libraryId,
      objectId,
      versionHash,
      autoUpdate: true,
      select: ["name", "public/name", "public/asset_metadata/display_title"]
    });

    if(Object.keys(graph.auto_updates).length === 0) {
      this.Log("No more updates required");
      return;
    }

    if(!total) {
      total = graph.auto_updates.order.length;
    }

    const currentHash = graph.auto_updates.order[0];
    const links = graph.auto_updates.links[currentHash];

    const details = graph.details[currentHash].meta || {};
    const name = (details.public && details.public.asset_metadata && details.public.asset_metadata.display_title) ||
      (details.public && details.public.name) || details.name || versionHash || objectId;

    const currentLibraryId = await this.ContentObjectLibraryId({versionHash: currentHash});
    const currentObjectId = (this.utils.DecodeVersionHash(currentHash)).objectId;

    if(callback) {
      callback({
        completed,
        total,
        action: `Updating ${name} (${currentObjectId})...`
      });
    }

    this.Log(`Updating links for ${name} (${currentObjectId} / ${currentHash})`);

    const {write_token} = await this.EditContentObject({
      libraryId: currentLibraryId,
      objectId: currentObjectId
    });

    await Promise.all(
      links.map(async ({path, updated}) => {
        await this.ReplaceMetadata({
          libraryId: currentLibraryId,
          objectId: currentObjectId,
          writeToken: write_token,
          metadataSubtree: path,
          metadata: updated
        });
      })
    );

    const { hash } = await this.FinalizeContentObject({
      libraryId: currentLibraryId,
      objectId: currentObjectId,
      writeToken: write_token,
      commitMessage: "Update links"
    });

    // If root object was specified by hash and updated, update hash
    if(currentHash === versionHash) {
      versionHash = hash;
    }

    completed += 1;
  }
};

/**
 * Generate a signed link token.
 *
 * @methodGroup Links
 * @namedParams
 * @param {string=} containerId - ID of the container object
 * @param {string=} versionHash - Version hash of the object
 * @param {string=} link - Path
 * @param {string=} duration - How long the link should last in milliseconds
 *
 * @return {Promise<string>} - The state channel token
 */
exports.GenerateSignedLinkToken = async function({
  containerId,
  versionHash,
  link,
  duration
}) {
  ValidateObject(containerId);
  const canEdit = await this.CallContractMethod({
    contractAddress: this.utils.HashToAddress(containerId),
    methodName: "canEdit"
  });

  const { objectId } = this.utils.DecodeVersionHash(versionHash);

  if(!canEdit) {
    throw Error(`Current user does not have permission to edit content object ${objectId}`);
  }

  const signerAddress = this.CurrentAccountAddress();

  let token = {
    adr: this.utils.B64(signerAddress.replace("0x", ""), "hex"),
    spc: await this.ContentSpaceId(),
    lib: await this.ContentObjectLibraryId({objectId}),
    qid: objectId,
    sub: `iusr${this.utils.AddressToHash(signerAddress)}`,
    gra: "read",
    iat: Date.now(),
    exp: duration ? (Date.now() + duration) : undefined,
    ctx: {
      elv: {
        lnk: link,
        src: containerId
      }
    }
  };

  const compressedToken = Pako.deflateRaw(Buffer.from(JSON.stringify(token), "utf-8"));
  const signature = await this.authClient.Sign(Ethers.utils.keccak256(compressedToken));

  return `aslsjc${this.utils.B58(Buffer.concat([
    Buffer.from(signature.replace(/^0x/, ""), "hex"),
    Buffer.from(compressedToken)
  ]))}`;
};


/**
 * Create links to files, metadata and/or representations of this or or other
 * content objects.
 *
 * Expected format of links:
 *

 [
    {
      path: string (metadata path for the link)
      target: string (path to link target),
      type: string ("file", "meta" | "metadata", "rep" - default "metadata")
      targetHash: string (optional, for cross-object links),
      autoUpdate: boolean (if specified, link will be automatically updated to latest version by UpdateContentObjectGraph method),
      authContainer: string (optional, object id of container object if creating a signed link)
    }
 ]

 * @methodGroup Links
 * @namedParams
 * @param {string} libraryId - ID of the library
 * @param {string} objectId - ID of the object
 * @param {string} writeToken - Write token of the draft
 * @param {Array<Object>} links - Link specifications
 */
exports.CreateLinks = async function({
  libraryId,
  objectId,
  writeToken,
  links=[]
}) {
  ValidateParameters({libraryId, objectId});
  ValidateWriteToken(writeToken);

  await this.utils.LimitedMap(
    10,
    links,
    async info => {
      const path = info.path.replace(/^(\/|\.)+/, "");

      let type = (info.type || "file") === "file" ? "files" : info.type;
      if(type === "metadata") { type = "meta"; }

      let target;
      let authTarget;
      target = authTarget = info.target.replace(/^(\/|\.)+/, "");
      if(info.targetHash) {
        target = `/qfab/${info.targetHash}/${type}/${target}`;
      } else {
        target = `./${type}/${target}`;
      }

      let link = {
        "/": target
      };

      if(info.autoUpdate) {
        link["."] = { auto_update: { tag: "latest"} };
      }

      // Sign link
      if(info.authContainer) {
        const linkMetadata = await this.ContentObjectMetadata({
          libraryId,
          objectId,
          metadataSubtree: path
        });

        if(linkMetadata) {
          link = linkMetadata;
        }

        if(!link["."]) link["."] = {};

        if(!linkMetadata["."]["authorization"]) {
          link["."]["authorization"] = await this.GenerateSignedLinkToken({
            containerId: info.authContainer,
            versionHash: info.targetHash,
            link: `./${type}/${authTarget}`
          });
        }
      }

      await this.ReplaceMetadata({
        libraryId,
        objectId,
        writeToken,
        metadataSubtree: path,
        metadata: link
      });
    }
  );
};

/**
 * Initialize or replace the signed auth policy for the specified object
 *
 * @methodGroup Auth Policies
 * @namedParams
 * @param {string} libraryId - ID of the library
 * @param {string} objectId - ID of the object
 * @param {string} writeToken - Write token of the draft
 * @param {string=} target="auth_policy_spec" - The metadata location of the auth policy
 * @param {string} body - The body of the policy
 * @param {string} version - The version of the policy
 * @param {string=} description - A description for the policy
 * @param {string=} id - The ID of the policy
 */
exports.InitializeAuthPolicy = async function({
  libraryId,
  objectId,
  writeToken,
  target="auth_policy_spec",
  body,
  version,
  description,
  id
}) {
  let authPolicy = {
    type: "epl-ast",
    version,
    body,
    data: {
      "/": UrlJoin(".", "meta", target)
    },
    signer: `iusr${this.utils.AddressToHash(this.signer.address)}`,
    description: description || "",
    id: id || ""
  };

  const string = `${authPolicy.type}|${authPolicy.version}|${authPolicy.body}|${authPolicy.data["/"]}`;
  authPolicy.signature = this.utils.FormatSignature(
    await this.authClient.Sign(Ethers.utils.keccak256(Ethers.utils.toUtf8Bytes(string)))
  );

  await this.ReplaceMetadata({
    libraryId,
    objectId,
    writeToken,
    metadataSubtree: "auth_policy",
    metadata: authPolicy
  });

  await this.SetAuthPolicy({objectId, policyId: objectId});
};


/**
 * Set the authorization policy for the specified object
 *
 * @methodGroup Auth Policies
 * @namedParams
 * @param {string} objectId - The ID of the object
 * @param {string} policyId - The ID of the policy
 */
exports.SetAuthPolicy = async function({objectId, policyId}) {
  await this.MergeContractMetadata({
    contractAddress: this.utils.HashToAddress(objectId),
    metadataKey: "_AUTH_CONTEXT",
    metadata: { "elv:delegation-id": policyId }
  });
};

/**
 * Check if the account is a tenant admin of the tenant with tenantId
 * @namedParams
 * @param {string} accountAddr - The address of the account
 * @param {string} tenantContractId - The ID of the tenant
 */
<<<<<<< HEAD
exports.IsTenantAdmin = async function({ accountAddr, tenantContractId }) {
  const tenantAddr = this.utils.HashToAddress(tenantContractId);

  let isAdmin = await this.CallContractMethod({
=======
exports.IsTenantAdmin = async function({ accountAddress, tenantContractId }) {
  const tenantAddr = this.utils.HashToAddress(tenantContractId);

  let isAdmin = await this.client.CallContractMethod({
>>>>>>> 1c5eb998
    contractAddress: tenantAddr,
    methodName: "isAdmin",
    methodArgs: [accountAddr],
    formatArguments: true,
  });

  if (isAdmin) {
    return true;
  }
  return false;
};

/**
 * Check if the account is a content admin of the tenant with tenantId
 * @namedParams
 * @param {string} accountAddr - The address of the account
 * @param {string} tenantContractId - The ID of the tenant
 */
exports.IsContentAdmin = async function({ accountAddr, tenantContractId }) {
  const tenantAddr = this.utils.HashToAddress(tenantContractId);

  for (let i = 0; i < Number.MAX_SAFE_INTEGER; i++) {
    let ordinal = BigNumber(i).toString(16);
    try {
      let ContentAdminAddr = await this.client.CallContractMethod({
        contractAddress: tenantAddr,
        abi: JSON.parse(abi),
        methodName: "groupsMapping",
        methodArgs: ["content_admin", ordinal], 
        formatArguments: true,
      });

      if (this.utils.EqualAddress(ContentAdminAddr, accountAddr)) {
        return true;
      }
    } catch (e) {
      break;
    }
  }

  return false;
};

<<<<<<< HEAD
exports.VerifyLibrary = async function(libraryId) {
  if (await this.authClient.AccessType(libraryId.toString()) !== this.authClient.ACCESS_TYPES.LIBRARY) {
    return;
  }

=======
exports.VerifyLibrary = async function({ libraryId }) {
>>>>>>> 1c5eb998
  let libraryAddress = this.utils.HashToAddress(libraryId).toLowerCase();
  let tenantContractId;
  //Library must be linked to a tenant
  try {
    tenantContractId = await client.CallContractMethod({
      contractAddress: libraryAddress,
      methodName: "getMeta",
      methodArgs: [
<<<<<<< HEAD
        "_ELV_TENANT_ID"
=======
        " _ELV_TENANT_ID"
>>>>>>> 1c5eb998
      ]
    });
  } catch (e) {
    throw Error(`The library with id: ${libraryId} doesn't have an _ELV_TENANT_ID tag`);
  }

  //Verify library is created by the tenant's tenant admin or content admin users
<<<<<<< HEAD
  accountAddr = await this.CallContractMethod({
=======
  creatorAddress = await client.CallContractMethod({
>>>>>>> 1c5eb998
    contractAddress: libraryAddress,
    methodName: "creator",
    methodArgs: []
  });
<<<<<<< HEAD
  if(!this.IsTenantAdmin({accountAddr, tenantContractId}) && !this.isContentAdmin({accountAddr, tenantContractId})) {
    throw Error(`The creator of the library withid: ${libraryId} is not part of tenant ${tenantContractId} admins groups`);
  }
}

exports.VerifyContentType = async function(typeId) {
=======
  if(!this.isTenantAdmin(creatorAddress, tenantContractId) && !this.isContentAdmin(creatorAddress, tenantContractId)) {
    throw Error(`The creator of the library withid: ${libraryId} is not part of tenant ${tenantContractId} admins groups`);
  }

  //TODO: ensure contract metadata _ELV_TENANT_ID is only set once
}

exports.VerifyContentType = async function({ typeId }) {
>>>>>>> 1c5eb998
  let typeAddress = this.utils.HashToAddress(typeId).toLowerCase();
  let tenantContractId;
  //Library must be linked to a tenant
  try {
    tenantContractId = await client.CallContractMethod({
<<<<<<< HEAD
      contractAddress: typeAddress,
=======
      contractAddress: libraryAddress,
>>>>>>> 1c5eb998
      methodName: "getMeta",
      methodArgs: [
        " _ELV_TENANT_ID"
      ]
    });
  } catch (e) {
<<<<<<< HEAD
    throw Error(`The content type with id: ${typeId} doesn't have an _ELV_TENANT_ID tag`);
=======
    throw Error(`The library with id: ${libraryId} doesn't have an _ELV_TENANT_ID tag`);
>>>>>>> 1c5eb998
  }
}<|MERGE_RESOLUTION|>--- conflicted
+++ resolved
@@ -154,21 +154,12 @@
  * @returns {Promise<string>} - Object ID of created content type
  */
 exports.CreateContentType = async function({name, metadata={}, bitcode}) {
-<<<<<<< HEAD
   let tenantContractId = await this.userProfileClient.TenantContractId();
-=======
-  let tenantContractId = this.userProfileClient.TenantContractId();
->>>>>>> 1c5eb998
   if (!tenantContractId) {
     throw(e, "ERROR: Can not find metadata _ELV_TENANT_ID that belongs to this user");
   }
   //Content Type can only be created by tenant admins or content admins
-<<<<<<< HEAD
-  let accountAddr = this.CurrentAccountAddress();
   if(!this.IsTenantAdmin({accountAddr, tenantContractId}) && !this.IsContentAdmin({accountAddr, tenantContractId})) {
-=======
-  if(!this.isTenantAdmin(curAccountId, tenantContractId) && !this.isContentAdmin(curAccountId, tenantContractId)) {
->>>>>>> 1c5eb998
     throw Error("Invalid operation: Content Type can only be created by tenant admins or content admins");
   }
 
@@ -190,7 +181,6 @@
 
   this.Log(`Created type: ${contractAddress} ${objectId}`);
 
-<<<<<<< HEAD
   // TODO: After content type contract is updated to be able to store Metadata.
   // Set _ELV_TEANT_ID on the ContentType to the ContentType creator's tenant id
   // await this.CallContractMethod({
@@ -201,17 +191,6 @@
   //     tenantContractId
   //   ]
   // })
-=======
-  // Set _ELV_TEANT_ID on the ContentType to the ContentType creator's tenant id
-  await this.callContractMethod({
-    contractAddress,
-    methodName: "putMeta",
-    methodArgs: [
-      "_ELV_TENANT_ID",
-      tenantContractId
-    ]
-  })
->>>>>>> 1c5eb998
 
   /* Create object, upload bitcode and finalize */
   const rawCreateResponse = await this.HttpClient.Request({
@@ -298,24 +277,14 @@
   kmsId,
   tenantId
 }) {
-<<<<<<< HEAD
 
   let tenantContractId = await this.userProfileClient.TenantContractId();
-=======
-  
-  let tenantContractId = this.userProfileClient.TenantContractId();
->>>>>>> 1c5eb998
   if (!tenantContractId) {
     throw(e, "ERROR: Can not find metadata _ELV_TENANT_ID that belongs to this user");
   }
   //Library can only be created by tenant admins or content admins
-<<<<<<< HEAD
   let accountAddr = this.CurrentAccountAddress();
   if(!this.IsTenantAdmin({accountAddr, tenantContractId}) && !this.IsContentAdmin({accountAddr, tenantContractId})) {
-=======
-  let addr = this.CurrentAccountAddress();
-  if(!this.isTenantAdmin(addr, tenantContractId) && !this.isContentAdmin(addr, tenantContractId)) {
->>>>>>> 1c5eb998
     throw Error("Invalid operation: Library can only be created by tenant admins or content admins");
   }
 
@@ -421,11 +390,7 @@
  */
 exports.SetContentLibraryImage = async function({libraryId, writeToken, image, imageName}) {
   ValidateLibrary(libraryId);
-<<<<<<< HEAD
   this.VerifyLibrary(libraryId);
-=======
-  VerifyLibrary(libraryId);
->>>>>>> 1c5eb998
 
   const objectId = libraryId.replace("ilib", "iq__");
 
@@ -500,11 +465,7 @@
 
   // eslint-disable-next-line no-unreachable
   ValidateLibrary(libraryId);
-<<<<<<< HEAD
   this.VerifyLibrary(libraryId);
-=======
-  VerifyLibrary(libraryId);
->>>>>>> 1c5eb998
 
   let path = UrlJoin("qlibs", libraryId);
 
@@ -541,14 +502,9 @@
  */
 exports.AddLibraryContentType = async function({libraryId, typeId, typeName, typeHash, customContractAddress}) {
   ValidateLibrary(libraryId);
-<<<<<<< HEAD
   this.VerifyLibrary(libraryId);
   //TODO: After content type contract is updated to be able to store Metadata.
   //this.VerifyContentType(typeId);
-=======
-  VerifyLibrary(libraryId);
-  VerifyContentType(typeId);
->>>>>>> 1c5eb998
 
   this.Log(`Adding library content type to ${libraryId}: ${typeId || typeHash || typeName}`);
 
@@ -588,11 +544,7 @@
  */
 exports.RemoveLibraryContentType = async function({libraryId, typeId, typeName, typeHash}) {
   ValidateLibrary(libraryId);
-<<<<<<< HEAD
   this.VerifyLibrary(libraryId);
-=======
-  VerifyLibrary(libraryId);
->>>>>>> 1c5eb998
 
   this.Log(`Removing library content type from ${libraryId}: ${typeId || typeHash || typeName}`);
 
@@ -640,11 +592,7 @@
  */
 exports.CreateContentObject = async function({libraryId, objectId, options={}}) {
   ValidateLibrary(libraryId);
-<<<<<<< HEAD
   this.VerifyLibrary(libraryId);
-=======
-  VerifyLibrary(libraryId);
->>>>>>> 1c5eb998
   if(objectId) { ValidateObject(objectId); }
 
   this.Log(`Creating content object: ${libraryId} ${objectId || ""}`);
@@ -850,11 +798,7 @@
  */
 exports.EditContentObject = async function({libraryId, objectId, options={}}) {
   ValidateParameters({libraryId, objectId});
-<<<<<<< HEAD
   this.VerifyLibrary(libraryId);
-=======
-  VerifyLibrary(libraryId);
->>>>>>> 1c5eb998
 
   this.Log(`Opening content draft: ${libraryId} ${objectId}`);
 
@@ -1641,17 +1585,10 @@
  * @param {string} accountAddr - The address of the account
  * @param {string} tenantContractId - The ID of the tenant
  */
-<<<<<<< HEAD
 exports.IsTenantAdmin = async function({ accountAddr, tenantContractId }) {
   const tenantAddr = this.utils.HashToAddress(tenantContractId);
 
   let isAdmin = await this.CallContractMethod({
-=======
-exports.IsTenantAdmin = async function({ accountAddress, tenantContractId }) {
-  const tenantAddr = this.utils.HashToAddress(tenantContractId);
-
-  let isAdmin = await this.client.CallContractMethod({
->>>>>>> 1c5eb998
     contractAddress: tenantAddr,
     methodName: "isAdmin",
     methodArgs: [accountAddr],
@@ -1695,15 +1632,11 @@
   return false;
 };
 
-<<<<<<< HEAD
 exports.VerifyLibrary = async function(libraryId) {
   if (await this.authClient.AccessType(libraryId.toString()) !== this.authClient.ACCESS_TYPES.LIBRARY) {
     return;
   }
 
-=======
-exports.VerifyLibrary = async function({ libraryId }) {
->>>>>>> 1c5eb998
   let libraryAddress = this.utils.HashToAddress(libraryId).toLowerCase();
   let tenantContractId;
   //Library must be linked to a tenant
@@ -1712,11 +1645,7 @@
       contractAddress: libraryAddress,
       methodName: "getMeta",
       methodArgs: [
-<<<<<<< HEAD
         "_ELV_TENANT_ID"
-=======
-        " _ELV_TENANT_ID"
->>>>>>> 1c5eb998
       ]
     });
   } catch (e) {
@@ -1724,52 +1653,29 @@
   }
 
   //Verify library is created by the tenant's tenant admin or content admin users
-<<<<<<< HEAD
   accountAddr = await this.CallContractMethod({
-=======
-  creatorAddress = await client.CallContractMethod({
->>>>>>> 1c5eb998
     contractAddress: libraryAddress,
     methodName: "creator",
     methodArgs: []
   });
-<<<<<<< HEAD
   if(!this.IsTenantAdmin({accountAddr, tenantContractId}) && !this.isContentAdmin({accountAddr, tenantContractId})) {
     throw Error(`The creator of the library withid: ${libraryId} is not part of tenant ${tenantContractId} admins groups`);
   }
 }
 
 exports.VerifyContentType = async function(typeId) {
-=======
-  if(!this.isTenantAdmin(creatorAddress, tenantContractId) && !this.isContentAdmin(creatorAddress, tenantContractId)) {
-    throw Error(`The creator of the library withid: ${libraryId} is not part of tenant ${tenantContractId} admins groups`);
-  }
-
-  //TODO: ensure contract metadata _ELV_TENANT_ID is only set once
-}
-
-exports.VerifyContentType = async function({ typeId }) {
->>>>>>> 1c5eb998
   let typeAddress = this.utils.HashToAddress(typeId).toLowerCase();
   let tenantContractId;
   //Library must be linked to a tenant
   try {
     tenantContractId = await client.CallContractMethod({
-<<<<<<< HEAD
       contractAddress: typeAddress,
-=======
-      contractAddress: libraryAddress,
->>>>>>> 1c5eb998
       methodName: "getMeta",
       methodArgs: [
         " _ELV_TENANT_ID"
       ]
     });
   } catch (e) {
-<<<<<<< HEAD
     throw Error(`The content type with id: ${typeId} doesn't have an _ELV_TENANT_ID tag`);
-=======
-    throw Error(`The library with id: ${libraryId} doesn't have an _ELV_TENANT_ID tag`);
->>>>>>> 1c5eb998
   }
 }