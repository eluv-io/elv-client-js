--- conflicted
+++ resolved
@@ -449,10 +449,6 @@
       "UpdateContentObjectGraph",
       "UpdateNTPInstance",
       "UploadFileData",
-<<<<<<< HEAD
-      /*"UploadFiles",*/ //Override
-=======
->>>>>>> 2cdbd2c4
       "UploadFilesFromS3",
       "UploadJobStatus",
       "UploadPart",
