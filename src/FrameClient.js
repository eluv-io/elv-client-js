const Id = require("./Id");
const Utils = require("./Utils");
const permissionLevels = require("./client/ContentAccess").permissionLevels;
const {LogMessage} = require("./LogMessage");
const Crypto = require("./Crypto");

class FrameClient {
  Log(message, error = false) {
    LogMessage(this, message, error);
  }

  /**
   * FrameClient is a client that looks to the user like an ElvClient, but works by passing messages
   * to another frame with an actual ElvClient instead of making the calls itself.
   *
   * The purpose of this is to isolate users' private keys and the usage thereof in one trusted application,
   * while still allowing other (possibly less trustworthy) applications to communicate with the content fabric
   * on behalf of the user from a sandboxed IFrame.
   *
   * FrameClient has available almost all of the same methods as ElvClient, and should be transparently
   * interchangable with it from a usage perspective.
   *
   * The methods available in FrameClient are generated automatically from ElvClient. These methods will use a
   * messaging protocol to communicate intent to a specified frame, which can listen for such messages, perform
   * the actions using the real ElvClient, and return the results via a response message.
   *
   * Because the privileged frame is doing the actual work, it may decide to allow or disallow any actions
   * it sees fit - for example, limiting a dependent app to a few safe calls while preventing it from making any
   * significant changes.
   *
   * The most important aspect of this architecture is to prevent leaking of users' private keys. Be careful when
   * setting up a project using this architecture - make sure the untrusted app is properly contained in a sandboxed
   * IFrame and served from a different origin than the privileged app.
   *
   * @see test/frames/Parent.html and test/frames/Client.html for an example setup using this scheme
   *
   * @namedParams
   * @param {Object} target - The window or frame that will listen for messages produced by this client
   * @param {number} timeout - How long to wait for a response after calling a method before giving up
   * and generating a timeout error
   */
  constructor({target, timeout=30}={}) {
    this.permissionLevels = permissionLevels;

    if(!target && typeof window !== "undefined" && window.parent) {
      target = window.parent;
    }

    this.target = target;
    this.timeout = timeout;

    this.utils = Utils;

    this.Crypto = Crypto;
    this.Crypto.ElvCrypto();

    // Dynamically defined methods defined in AllowedMethods
    for(const methodName of this.AllowedMethods()){
      this[methodName] = async (args) => {
        let callback = args && args.callback;
        if(callback) { delete args.callback; }

        return await this.SendMessage({
          options: {
            calledMethod: methodName,
            args: this.utils.MakeClonable(args)
          },
          callback
        });
      };
    }

    this.userProfileClient = {};
    // Dynamically defined user profile methods defined in AllowedUserProfileMethods
    for(const methodName of this.AllowedUserProfileMethods()) {
      this.userProfileClient[methodName] = async (args) => {
        let callback = args && args.callback;
        if(callback) { delete args.callback; }

        return await this.SendMessage({
          options: {
            module: "userProfileClient",
            calledMethod: methodName,
            args: this.utils.MakeClonable(args),
            prompted: FrameClient.PromptedMethods().includes(methodName)
          },
          callback
        });
      };
    }

    this.walletClient = {};
    // Dynamically defined wallet client methods defined in AllowedWalletClientMethods
    for(const methodName of this.AllowedWalletClientMethods()) {
      this.walletClient[methodName] = async (args) => {
        let callback = args && args.callback;
        if(callback) { delete args.callback; }

        return await this.SendMessage({
          options: {
            module: "walletClient",
            calledMethod: methodName,
            args: this.utils.MakeClonable(args)
          },
          callback
        });
      };
    }
  }

  /**
   * Pass an ElvFrameRequest to the target and receive a ElvFrameResponse.
   * Useful when acting as an intermediate between a contained app and a parent app.
   *
   * @namedParams
   * @param {object} request - An ElvFrameRequest
   * @returns {object} - The resultant ElvFrameResponse
   */
  async PassRequest({request, Respond}) {
    let response, error;
    try {
      let callback;
      if(request.callbackId) {
        callback = (result) => Respond({
          type: "ElvFrameResponse",
          requestId: request.callbackId,
          response: result
        });
      }

      response = await this.SendMessage({options: request, callback});
    } catch(e) {
      error = e;
    }

    return {
      type: "ElvFrameResponse",
      requestId: request.requestId,
      response,
      error
    };
  }

  async SendMessage({options={}, callback, noResponse=false}) {
    const requestId = Id.next();

    let callbackId;
    if(callback) { callbackId = Id.next(); }

    this.target.postMessage({
      ...options,
      type: "ElvFrameRequest",
      requestId,
      callbackId
    }, "*");

    // No timeout for prompted methods
    if(noResponse) { return; }

    const operation = options.calledMethod || options.operation;
    const isFileOperation = FrameClient.FileMethods().includes(options.calledMethod);

    let timeout = this.timeout;
    if(options.prompted || isFileOperation) {
      timeout = 0;
    } else if(options.args && options.args.fcTimeout) {
      timeout = options.args.fcTimeout;
    }

    return (await this.AwaitMessage(requestId, timeout, callback, callbackId, operation));
  }

  async AwaitMessage(requestId, timeout, callback, callbackId, operation) {
    return await new Promise((resolve, reject) => {
      let methodListener;

      // Initialize or reset timeout
      let timeoutId;
      const touchTimeout = () => {
        if(timeoutId) {
          clearTimeout(timeoutId);
        }

        if(timeout > 0) {
          timeoutId = setTimeout(() => {
            if(typeof window !== "undefined") {
              window.removeEventListener("message", methodListener);

              if(callbackListener) {
                window.removeEventListener("message", callbackListener);
              }
            }
            reject(`Request ${requestId} timed out (${operation})`);
          }, timeout * 1000);
        }
      };

      // Set up callback listener
      let callbackListener;
      if(callbackId) {
        callbackListener = (event) => {
          try {
            touchTimeout();

            const message = event.data;

            if(message.type !== "ElvFrameResponse" || message.requestId !== callbackId) {
              return;
            }

            callback(message.response);
          } catch(error) {
            // eslint-disable-next-line no-console
            console.error(error);
          }
        };

        window.addEventListener("message", callbackListener);
      }

      // Set up final method response listener
      methodListener = async (event) => {
        try {
          const message = event.data;
          if(message.type !== "ElvFrameResponse" || message.requestId !== requestId) {
            return;
          }

          clearTimeout(timeoutId);

          window.removeEventListener("message", methodListener);
          if(callbackListener) { window.removeEventListener("message", callbackListener); }

          if(message.error) {
            reject(message.error);
          } else {
            resolve(message.response);
          }
        } catch(error){
          clearTimeout(timeoutId);

          window.removeEventListener("message", methodListener);
          if(callbackListener) { window.removeEventListener("message", callbackListener); }

          reject(error);
        }
      };

      // Start the timeout
      touchTimeout();

      window.addEventListener("message", methodListener);
    });
  }

  // List of methods that may require a prompt - these should have an unlimited timeout period
  static PromptedMethods() {
    return [
      "CollectedTags",
      "DeleteUserMetadata",
      "MergeUserMetadata",
      "ReplaceUserMetadata",
      "UserMetadata",
    ];
  }

  static MetadataMethods() {
    return [
      "DeleteUserMetadata",
      "MergeUserMetadata",
      "ReplaceUserMetadata",
      "UserMetadata"
    ];
  }

  static FileMethods() {
    return [
      "CreateFileUploadJob",
      "DownloadEncrypted",
      "DownloadFile",
      "DownloadPart",
      "FinalizeUploadJob",
      "UpdateContentObjectGraph",
      "UploadFileData",
      "UploadFiles",
      "UploadFilesFromS3",
      "UploadJobStatus",
      "UploadPart",
      "UploadPartChunk",
      "UploadStatus"
    ];
  }

  // List of methods that are defined separately in FrameClient
  OverriddenMethods() {
    return [
      "UploadFiles"
    ];
  }

  // List of allowed methods available to frames
  // This should match ElvClient.FrameAvailableMethods()
  // ElvClient will also reject any disallowed methods
  /**
   * @returns {Array<string>} - List of ElvClient methods available to a FrameClient
   */
  AllowedMethods() {
    return [
      "AccessGroupManagers",
      "AccessGroupMembers",
      "AccessGroupOwner",
      "AccessInfo",
      "AccessRequest",
      "AccessType",
      "AddAccessGroupManager",
      "AddAccessGroupMember",
      "AddContentLibraryGroup",
      "AddContentObjectGroupPermission",
      "AddLibraryContentType",
      "AssetMetadata",
      "AvailableDRMs",
      "AvailableOfferings",
      "AwaitPending",
      "BitmovinPlayoutOptions",
      "BlockNumber",
      "CallBitcodeMethod",
      "CallContractMethod",
      "CallContractMethodAndWait",
      "ClearCache",
      "ClearStaticToken",
      "Collection",
      "CollectionTransactions",
      "ConfigUrl",
      "ContentLibraries",
      "ContentLibrary",
      "ContentLibraryGroupPermissions",
      "ContentLibraryOwner",
      "ContentObject",
      "ContentObjectAccessComplete",
      "ContentObjectGraph",
      "ContentObjectGroupPermissions",
      "ContentObjectImageUrl",
      "ContentObjectLibraryId",
      "ContentObjectMetadata",
      "ContentObjectOwner",
      "ContentObjectTenantId",
      "ContentObjectVersions",
      "ContentObjects",
      "ContentPart",
      "ContentParts",
      "ContentSpaceId",
      "ContentType",
      "ContentTypeOwner",
      "ContentTypes",
      "ContractAbi",
      "ContractEvents",
      "ContractInfo",
      "ContractMetadata",
      "ContractName",
      "CopyContentObject",
      "CreateABRMezzanine",
      "CreateAccessGroup",
      "CreateAndFinalizeContentObject",
      "CreateContentLibrary",
      "CreateContentObject",
      "CreateContentType",
      "CreateEncryptionConk",
      "CreateFabricToken",
      "CreateFileDirectories",
      "CreateFileUploadJob",
      "CreateLinks",
      "CreateNTPInstance",
      "CreateNonOwnerCap",
      "CreatePart",
      "CreateProductionMaster",
      "CreateSignedToken",
      "CurrentAccountAddress",
      "CustomContractAddress",
      "Decrypt",
      "DecryptECIES",
      "DefaultKMSAddress",
      "DeleteAccessGroup",
      "DeleteContentLibrary",
      "DeleteContentObject",
      "DeleteContentVersion",
      "DeleteFiles",
      "DeleteMetadata",
      "DeleteNTPInstance",
      "DeletePart",
      "DeleteWriteToken",
      "DeployContract",
      "Download",
      "DownloadEncrypted",
      "DownloadFile",
      "DownloadPart",
      "EditAndFinalizeContentObject",
      "EditContentObject",
      "EmbedUrl",
      "Encrypt",
      "EncryptECIES",
      "EncryptionConk",
      "Events",
      "ExtractEventFromLogs",
      "ExtractValueFromEvent",
      "FabricUrl",
      "FileUrl",
      "FinalizeABRMezzanine",
      "FinalizeContentObject",
      "FinalizePart",
      "FinalizeStateChannelAccess",
      "FinalizeUploadJob",
      "FormatContractArguments",
      "GenerateStateChannelToken",
      "GenerateSignedLinkToken",
      "GetBalance",
      "InitializeAuthPolicy",
      "IssueNTPCode",
      "IssueSignedNTPCode",
      "LatestVersionHash",
      "LibraryContentTypes",
      "LinkAccessGroupToOauth",
      "LinkData",
      "LinkTarget",
      "LinkUrl",
      "ListAccessGroups",
      "ListFiles",
      "ListNTPInstances",
      "LRODraftInfo",
      "LROStatus",
      "MakeAuthServiceRequest",
      "MergeContractMetadata",
      "MergeMetadata",
      "MetadataAuth",
      "MintNFT",
      "MoveFiles",
      "NetworkInfo",
      "NodeId",
      "Nodes",
      "NTPInstance",
      "Permission",
      "PlayoutOptions",
      "PlayoutPathResolution",
      "ProduceMetadataLinks",
      "Proofs",
      "PublicRep",
      "PublishContentVersion",
      "QParts",
      "RecordWriteToken",
      "RedeemCode",
      "RemoveAccessGroupManager",
      "RemoveAccessGroupMember",
      "RemoveContentObjectGroupPermission",
      "RemoveContentLibraryGroup",
      "RemoveLibraryContentType",
      "Rep",
      "ReplaceContractMetadata",
      "ReplaceMetadata",
      "Request",
      "ResetRegion",
      "SendFunds",
      "SetAccessCharge",
      "SetAuth",
      "SetAuthContext",
      "SetAuthPolicy",
      "SetContentLibraryImage",
      "SetContentObjectImage",
      "SetCustomContentContract",
      "SetGroupPermission",
      "SetNodes",
      "SetOauthToken",
      "SetPolicyAuthorization",
      "SetSignerFromOauthToken",
      "SetStaticToken",
      "SetVisibility",
      "SetPermission",
      "SpaceNodes",
      "StartABRMezzanineJobs",
      "StreamConfig",
      "StreamCreate",
<<<<<<< HEAD
=======
      "StreamInitialize",
      "StreamInsertion",
      "StreamListUrls",
>>>>>>> 7c9b512d
      "StreamStatus",
      "StreamStartOrStopOrReset",
      "SuspendNTPInstance",
      "UnlinkAccessGroupFromOauth",
      "UpdateContentObjectGraph",
      "UpdateNTPInstance",
      "UploadFileData",
      "UploadFilesFromS3",
      "UploadJobStatus",
      "UploadPart",
      "UploadPartChunk",
      "UploadStatus",
      "UseRegion",
      "VerifyContentObject",
      "Visibility",
      "WriteTokenNodeUrl"
    ];
  }

  AllowedUserProfileMethods() {
    return [
      "AccessLevel",
      "CollectedTags",
      "CreateWallet",
      "DeleteUserMetadata",
      "MergeUserMetadata",
      "PublicUserMetadata",
      "ReplaceUserMetadata",
      "TenantContractId",
      "TenantId",
      "UserMetadata",
      "UserProfileImage",
      "UserWalletAddress",
      "UserWalletObjectInfo",
      "WalletAddress"
    ];
  }

  AllowedWalletClientMethods() {
    return [
      "AcceptMarketplaceOffer",
      "AddNotificationListener",
      "AvailableMarketplaces",
      "CanSign",
      "CastVote",
      "ClaimItem",
      "ClaimStatus",
      "CollectionRedemptionStatus",
      "CreateListing",
      "CreateMarketplaceOffer",
      "DeployTenant",
      "DropStatus",
      "ExchangeRate",
      "FilteredQuery",
      "LatestMarketplaceHash",
      "Leaderboard",
      "Listing",
      "ListingAttributes",
      "ListingEditionNames",
      "ListingNames",
      "ListingPurchaseStatus",
      "ListingStats",
      "ListingStatus",
      "Listings",
      "LoadAvailableMarketplaces",
      "LoadDrop",
      "LoadMarketplace",
      "Marketplace",
      "MarketplaceCSS",
      "MarketplaceInfo",
      "MarketplaceOffers",
      "MarketplaceStock",
      "MintingStatus",
      "NFT",
      "NFTContractStats",
      "Notifications",
      "PackOpenStatus",
      "Profile",
      "ProfileMetadata",
      "PurchaseStatus",
      "PushNotification",
      "RejectMarketplaceOffer",
      "RemoveListing",
      "RemoveMarketplaceOffer",
      "RemoveProfileMetadata",
      "RevokeVote",
      "Sales",
      "SalesNames",
      "SalesStats",
      "SetProfileMetadata",
      "SubmitDropVote",
      "TenantConfiguration",
      "TransferNFT",
      "Transfers",
      "UserAddress",
      "UserInfo",
      "UserItemAttributes",
      "UserItemEditionNames",
      "UserItemNames",
      "UserItems",
      "UserListings",
      "UserNameToAddress",
      "UserSales",
      "UserTransfers",
      "UserWalletBalance",
      "VoteStatus"
    ];
  }
}

const { UploadFiles } = require("./client/Files");
FrameClient.prototype.UploadFiles = UploadFiles;

exports.FrameClient = FrameClient;<|MERGE_RESOLUTION|>--- conflicted
+++ resolved
@@ -477,12 +477,9 @@
       "StartABRMezzanineJobs",
       "StreamConfig",
       "StreamCreate",
-<<<<<<< HEAD
-=======
       "StreamInitialize",
       "StreamInsertion",
       "StreamListUrls",
->>>>>>> 7c9b512d
       "StreamStatus",
       "StreamStartOrStopOrReset",
       "SuspendNTPInstance",
