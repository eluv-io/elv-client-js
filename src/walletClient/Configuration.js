let WalletConfiguration = {
  demo: {
    configUrl: "https://demov3.net955210.contentfabric.io/config",
    stateStoreUrls: ["https://appsvc.svc.eluv.io/dv3"],
    staging: {
      siteId: "iq__2gkNh8CCZqFFnoRpEUmz7P3PaBQG",
      purchaseMode: "develop",
      appUrl: "https://core.test.contentfabric.io/wallet-demo"
    }
  },
  main: {
    configUrl: "https://main.net955305.contentfabric.io/config",
    stateStoreUrls: ["https://appsvc.svc.eluv.io/main"],
    staging: {
      siteId: "iq__inauxD1KLyKWPHargCWjdCh2ayr",
      purchaseMode: "production",
      appUrl: "https://wallet.preview.contentfabric.io",
    },
    production: {
      siteId: "iq__suqRJUt2vmXsyiWS5ZaSGwtFU9R",
      purchaseMode: "production",
      appUrl: "https://wallet.contentfabric.io"
    }
  },
  __MARKETPLACE_ORDER: [
    "PREVIEW",
    "de228e92-ed45-4fe0-8e52-658cf366e962",
    "wwe-marketplace-main",
    "realcannonballrun-marketplace",
    "maskverse-marketplace",
    "dolly-marketplace",
    "eluvio-live-marketplace-sonark",
    "cirkay-marketplace",
<<<<<<< HEAD
=======
    "eluvio-live-marketplace-fuudge",
>>>>>>> 2cdbd2c4
    "oc-marketplace",
    "emp-marketplace",
    "microsoft",
    "indieflix-marketplace",
    "angels-airwaves-marketplace"
  ]
};

// No production environment on demo
WalletConfiguration.demo.production = WalletConfiguration.demo.staging;

// Allow demo to be referred to as demov3
WalletConfiguration.demov3 = WalletConfiguration.demo;

module.exports = WalletConfiguration;<|MERGE_RESOLUTION|>--- conflicted
+++ resolved
@@ -31,10 +31,7 @@
     "dolly-marketplace",
     "eluvio-live-marketplace-sonark",
     "cirkay-marketplace",
-<<<<<<< HEAD
-=======
     "eluvio-live-marketplace-fuudge",
->>>>>>> 2cdbd2c4
     "oc-marketplace",
     "emp-marketplace",
     "microsoft",
