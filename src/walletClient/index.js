--- conflicted
+++ resolved
@@ -130,12 +130,7 @@
   CanSign() {
     if(!this.loggedIn) { return false; }
 
-    return !!this.__authorization.clusterToken ||
-<<<<<<< HEAD
-      (inBrowser && !!(this.UserInfo().walletName.toLowerCase() === "metamask" && window.ethereum && window.ethereum.isMetaMask && window.ethereum.chainId));
-=======
-      !!(this.UserInfo().walletName.toLowerCase() === "metamask" && window.ethereum && window.ethereum.isMetaMask && window.ethereum.chainId);
->>>>>>> 4596d159
+    return !!this.__authorization.clusterToken || (inBrowser && !!(this.UserInfo().walletName.toLowerCase() === "metamask" && window.ethereum && window.ethereum.isMetaMask && window.ethereum.chainId));
   }
 
   /**
@@ -172,11 +167,8 @@
       } else {
         throw Error("ElvWalletClient: Unable to sign");
       }
-<<<<<<< HEAD
     } else if(!inBrowser) {
       throw Error("ElvWalletClient: Unable to sign");
-=======
->>>>>>> 4596d159
     }
 
     const parameters = {
@@ -341,11 +333,7 @@
     }
 
     if(decodedToken.clusterToken) {
-<<<<<<< HEAD
       await this.client.SetRemoteSigner({authToken: decodedToken.clusterToken, signerURIs: decodedToken.signerURIs});
-=======
-      await this.client.SetRemoteSigner({authToken: decodedToken.clusterToken});
->>>>>>> 4596d159
     }
 
     this.client.SetStaticToken({token: decodedToken.fabricToken});
