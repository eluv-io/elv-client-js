--- conflicted
+++ resolved
@@ -133,19 +133,11 @@
         let embedUrl = new URL("https://embed.v3.contentfabric.io");
         embedUrl.searchParams.set("p", "");
         embedUrl.searchParams.set("net", walletClient.network === "demo" ? "demo" : "main");
-<<<<<<< HEAD
 
         if(media.requires_permissions) {
           embedUrl.searchParams.set("ath", walletClient.AuthToken());
         }
 
-=======
-
-        if(media.requires_permissions) {
-          embedUrl.searchParams.set("ath", walletClient.AuthToken());
-        }
-
->>>>>>> 2cdbd2c4
         if(["video", "audio"].includes(mediaType)) {
           embedUrl.searchParams.set("vid", LinkTargetHash(media.media_link));
           embedUrl.searchParams.set("ct", "h");
