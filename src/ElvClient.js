if(typeof globalThis.Buffer === "undefined") { globalThis.Buffer = require("buffer/").Buffer; }

const URI = require("urijs");
const Ethers = require("ethers");

const AuthorizationClient = require("./AuthorizationClient");
const ElvWallet = require("./ElvWallet");
const EthClient = require("./EthClient");
const UserProfileClient = require("./UserProfileClient");
const HttpClient = require("./HttpClient");
const RemoteSigner = require("./RemoteSigner");
const CrossChainOracle = require("./CrossChainOracle");

// const ContentObjectVerification = require("./ContentObjectVerification");
const Utils = require("./Utils");
const Crypto = require("./Crypto");
const {LogMessage} = require("./LogMessage");

const Pako = require("pako");

const {
  ValidatePresence
} = require("./Validation");

const networks = {
  "main": "https://main.net955305.contentfabric.io",
  "demo": "https://demov3.net955210.contentfabric.io",
  "demov3": "https://demov3.net955210.contentfabric.io",
  "test": "https://test.net955203.contentfabric.io"
};

if(Utils.Platform() === Utils.PLATFORM_NODE) {
  // Define Response in node
  // eslint-disable-next-line no-global-assign
  globalThis.Response = (require("node-fetch")).Response;
}

/**
 * See the Modules section on the sidebar for details about methods related to interacting with the Fabric.
 *
 * <br/>
 *
 * For information about the Eluvio Wallet Client, go <a href="wallet-client/index.html">here</a>.
 */
class ElvClient {
  Log(message, error = false) {
    LogMessage(this, message, error);
  }

  /**
   * Enable or disable verbose logging
   *
   * @methodGroup Miscellaneous
   *
   * @param {boolean} enable - Set logging
   * @param {Object=} options - Additional options for customizing logging
   * - log: custom log() function
   * - error: custom error() function
   * - (custom functions must accept same arguments as console.log/console.error)
   */
  ToggleLogging(enable, options = {}) {
    // define func with closure to pass to forEach
    const setDebug = (reporter) => {
      if(reporter) {
        reporter.debug = enable;
        reporter.debugOptions = options;
      }
    };

    [this,
      this.authClient,
      this.ethClient,
      this.HttpClient,
      this.userProfileClient].forEach(setDebug);

    if(enable) {
      this.Log(
        `Debug Logging Enabled:
        Content Space: ${this.contentSpaceId}
        Fabric URLs: [\n\t\t${this.fabricURIs.join(", \n\t\t")}\n\t]
        Ethereum URLs: [\n\t\t${this.ethereumURIs.join(", \n\t\t")}\n\t]
        Auth Service URLs: [\n\t\t${this.authServiceURIs.join(", \n\t\t")}\n\t]
        `
      );
    }
  }

  EnableMethodLogging() {
    const MethodLogger = (klass) => {
      Object.getOwnPropertyNames(Object.getPrototypeOf(klass))
        .filter(method => typeof klass[method] === "function")
        .forEach(methodName => {
          const originalMethod = klass[methodName].bind(klass);

          if(originalMethod.constructor.name === "AsyncFunction") {
            klass[methodName] = async (...args) => {
              const start = Date.now();
              const result = await originalMethod(...args);
              // eslint-disable-next-line no-console
              console.log(methodName, Date.now() - start, "ms", JSON.stringify(args));
              return result;
            };
          } else {
            klass[methodName] = (...args) => {
              const start = Date.now();
              const result = originalMethod(...args);
              // eslint-disable-next-line no-console
              console.log(methodName, Date.now() - start, "ms", JSON.stringify(args));
              return result;
            };
          }
        });
    };

    MethodLogger(this);
  }

  /**
   * Create a new ElvClient
   *
   * NOTE: It is highly recommended to use the <a href="#.FromConfigurationUrl">FromConfigurationUrl</a> or <a href="#.FromNetworkName">FromNetworkName</a> method
   * automatically import the client settings from the fabric
   *
   * @constructor
   *
   * @namedParams
   * @param {string} contentSpaceId - ID of the content space
   * @param {string} networkId - ID of the blockchain network
   * @param {string} networkName - Name of the blockchain network
   * @param {number} fabricVersion - The version of the target content fabric
   * @param {Array<string>} fabricURIs - A list of full URIs to content fabric nodes
   * @param {Array<string>} ethereumURIs - A list of full URIs to ethereum nodes
   * @param {Array<string>} authServiceURIs - A list of full URIs to auth service endpoints
   * @param {Array<string>=} searchURIs - A list of full URIs to search service endpoints
   * @param {number=} ethereumContractTimeout=10 - Number of seconds to wait for contract calls
   * @param {string=} trustAuthorityId - (OAuth) The ID of the trust authority to use for OAuth authentication
   * @param {string=} staticToken - Static token that will be used for all authorization in place of normal auth
   * @param {boolean=} noCache=false - If enabled, blockchain transactions will not be cached
   * @param {boolean=} noAuth=false - If enabled, blockchain authorization will not be performed
   * @param {boolean=} assumeV3=false - If enabled, V3 fabric will be assumed
   * @param {string=} service=default - The mode that determines how HttpClient will be initialized.
   * If 'default' is set, HttpClient uris will use fabricUris. If 'search' is used, searchUris will be used
   *
   * @return {ElvClient} - New ElvClient connected to the specified content fabric and blockchain
   */
  constructor({
    contentSpaceId,
    networkId,
    networkName,
    fabricVersion,
    fabricURIs,
    ethereumURIs,
    authServiceURIs,
    searchURIs,
    ethereumContractTimeout = 10,
    trustAuthorityId,
    staticToken,
    noCache=false,
    noAuth=false,
    assumeV3=false,
    service="default"
  }) {
    this.utils = Utils;

    this.contentSpaceId = contentSpaceId;
    this.contentSpaceAddress = this.utils.HashToAddress(contentSpaceId);
    this.contentSpaceLibraryId = this.utils.AddressToLibraryId(this.contentSpaceAddress);
    this.contentSpaceObjectId = this.utils.AddressToObjectId(this.contentSpaceAddress);

    this.networkId = networkId;
    this.networkName = networkName;

    this.fabricVersion = fabricVersion;

    this.fabricURIs = fabricURIs;
    this.authServiceURIs = authServiceURIs;
    this.ethereumURIs = ethereumURIs;
    this.searchURIs = searchURIs;
    this.ethereumContractTimeout = ethereumContractTimeout;

    this.trustAuthorityId = trustAuthorityId;

    this.noCache = noCache;
    this.noAuth = noAuth;
    this.assumeV3 = assumeV3;

    if(!["search", "default"].includes(service)) {
      throw Error(`Invalid service: ${service}`);
    }

    this.service = service;

    this.debug = false;

    this.InitializeClients({staticToken});
  }


  /**
   * Retrieve content space info and preferred fabric and blockchain URLs from the fabric
   *
   * @methodGroup Constructor
   * @namedParams
   * @param {string} configUrl - Full URL to the config endpoint
   * @param {Array<string>} kmsUrls - List of KMS urls to use for OAuth authentication
   * @param {string=} region - Preferred region - the fabric will auto-detect the best region if not specified
   * - Available regions: as-east, au-east, eu-east-north, eu-west-north, na-east-north, na-east-south, na-west-north, na-west-south, eu-east-south, eu-west-south
   * @param {string=} clientIP - IP address to use in determining the region to use
   * @return {Promise<Object>} - Object containing content space ID and fabric and ethereum URLs
   */
  static async Configuration({
    configUrl,
    kmsUrls=[],
    region,
    clientIP
  }) {
    try {
      const uri = new URI(configUrl);
      uri.pathname("/config");

      if(region) {
        uri.addSearch("elvgeo", region);
      }

      if(clientIP) {
        uri.addSearch("client_ip", clientIP);
      }

      const fabricInfo = await Utils.ResponseToJson(
        HttpClient.Fetch(uri.toString())
      );

      // If any HTTPS urls present, throw away HTTP urls so only HTTPS will be used
      const filterHTTPS = uri => uri.toLowerCase().startsWith("https");

      let fabricURIs = fabricInfo.network.services.fabric_api;
      if(fabricURIs.find(filterHTTPS)) {
        fabricURIs = fabricURIs.filter(filterHTTPS);
      }

      let ethereumURIs = fabricInfo.network.services.ethereum_api;
      if(ethereumURIs.find(filterHTTPS)) {
        ethereumURIs = ethereumURIs.filter(filterHTTPS);
      }

      let authServiceURIs = fabricInfo.network.services.authority_service || [];
      if(authServiceURIs.find(filterHTTPS)) {
        authServiceURIs = authServiceURIs.filter(filterHTTPS);
      }

      const searchURIs = fabricInfo.network.services.search || [];

      const fabricVersion = Math.max(...(fabricInfo.network.api_versions || [2]));

      return {
        nodeId: fabricInfo.node_id,
        contentSpaceId: fabricInfo.qspace.id,
        networkId: (fabricInfo.qspace.ethereum || {}).network_id,
        networkName: ((fabricInfo.qspace || {}).names || [])[0],
        fabricURIs,
        ethereumURIs,
        authServiceURIs,
        kmsURIs: kmsUrls,
        searchURIs,
        fabricVersion
      };
    } catch(error) {
      // eslint-disable-next-line no-console
      console.error("Error retrieving fabric configuration:");
      // eslint-disable-next-line no-console
      console.error(error);

      throw error;
    }
  }

  /**
   * Create a new ElvClient for the specified network
   *
   * @methodGroup Constructor
   * @namedParams
   * @param {string} networkName - Name of the network to connect to ("main", "demo", "test)
   * @param {string=} region - Preferred region - the fabric will auto-detect the best region if not specified
<<<<<<< HEAD
   * - Available regions: as-east au-east eu-east-north eu-west-north na-east-north na-east-south na-west-north na-west-south eu-east-south eu-west-south
   * @param {string=} trustAuthorityId - (OAuth) The ID of the trust authority to use for OAuth authentication
   * @param {boolean=} noCache=false - If enabled, blockchain transactions will not be cached
=======
   * - Available regions: as-east, au-east, eu-east-north, eu-west-north, na-east-north, na-east-south, na-west-north, na-west-south, eu-east-south, eu-west-south
   * @param {string=} clientIP - IP address to use in determining the region to use
   * @param {string=} trustAuthorityId - (OAuth) The ID of the trust authority to use for OAuth authentication   * @param {boolean=} noCache=false - If enabled, blockchain transactions will not be cached
>>>>>>> 29667ad1
   * @param {string=} staticToken - Static token that will be used for all authorization in place of normal auth
   * @param {number=} ethereumContractTimeout=10 - Number of seconds to wait for contract calls
   * @param {boolean=} noAuth=false - If enabled, blockchain authorization will not be performed
   *
   * @return {Promise<ElvClient>} - New ElvClient connected to the specified content fabric and blockchain
   */
  static async FromNetworkName({
    networkName,
    region,
    clientIP,
    trustAuthorityId,
    staticToken,
    ethereumContractTimeout=10,
    noCache=false,
    noAuth=false,
    assumeV3
  }) {
    const configUrl = networks[networkName];

    if(!configUrl) { throw Error("Invalid network name: " + networkName); }

    return await this.FromConfigurationUrl({
      configUrl,
      region,
      clientIP,
      trustAuthorityId,
      staticToken,
      ethereumContractTimeout,
      noCache,
      noAuth,
      assumeV3
    });
  }

  /**
   * Create a new ElvClient from the specified configuration URL
   *
   * @methodGroup Constructor
   * @namedParams
   * @param {string} configUrl - Full URL to the config endpoint
   * @param {string=} region - Preferred region - the fabric will auto-detect the best region if not specified
<<<<<<< HEAD
   * - Available regions: as-east au-east eu-east-north eu-west-north na-east-north na-east-south na-west-north na-west-south eu-east-south eu-west-south
   * @param {string=} trustAuthorityId - (OAuth) The ID of the trust authority to use for OAuth authentication
   * @param {boolean=} noCache=false - If enabled, blockchain transactions will not be cached
=======
   * - Available regions: as-east, au-east, eu-east-north, eu-west-north, na-east-north, na-east-south, na-west-north, na-west-south, eu-east-south, eu-west-south
   * @param {string=} clientIP - IP address to use in determining the region to use
   * @param {string=} trustAuthorityId - (OAuth) The ID of the trust authority to use for OAuth authentication   * @param {boolean=} noCache=false - If enabled, blockchain transactions will not be cached
>>>>>>> 29667ad1
   * @param {string=} staticToken - Static token that will be used for all authorization in place of normal auth
   * @param {number=} ethereumContractTimeout=10 - Number of seconds to wait for contract calls
   * @param {boolean=} noAuth=false - If enabled, blockchain authorization will not be performed
   *
   * @return {Promise<ElvClient>} - New ElvClient connected to the specified content fabric and blockchain
   */
  static async FromConfigurationUrl({
    configUrl,
    region,
    clientIP,
    trustAuthorityId,
    staticToken,
    ethereumContractTimeout=10,
    noCache=false,
    noAuth=false,
    assumeV3=false
  }) {
    const {
      contentSpaceId,
      networkId,
      networkName,
      fabricURIs,
      ethereumURIs,
      authServiceURIs,
      searchURIs,
      fabricVersion
    } = await ElvClient.Configuration({
      configUrl,
      clientIP,
      region
    });

    const client = new ElvClient({
      contentSpaceId,
      networkId,
      networkName,
      fabricVersion,
      fabricURIs,
      ethereumURIs,
      authServiceURIs,
      searchURIs,
      ethereumContractTimeout,
      trustAuthorityId,
      staticToken,
      noCache,
      noAuth,
      assumeV3
    });

    client.configUrl = configUrl;

    return client;
  }

  async InitializeClients({staticToken}={}) {
    // Cached info
    this.contentTypes = {};
    this.encryptionConks = {};
    this.stateChannelAccess = {};
    this.objectTenantIds = {};
    this.objectLibraryIds = {};
    this.objectImageUrls = {};
    this.visibilityInfo = {};
    this.inaccessibleLibraries = {};

    const uris = this.service === "search" ? this.searchURIs : this.fabricURIs;
    this.HttpClient = new HttpClient({uris, debug: this.debug});
    this.AuthHttpClient = new HttpClient({uris: this.authServiceURIs, debug: this.debug});
    this.SearchHttpClient = new HttpClient({uris: this.searchURIs || [], debug: this.debug});
    this.ethClient = new EthClient({client: this, uris: this.ethereumURIs, networkId: this.networkId, debug: this.debug, timeout: this.ethereumContractTimeout});

    if(!this.signer) {
      const wallet = this.GenerateWallet();
      const signer = wallet.AddAccountFromMnemonic({mnemonic: wallet.GenerateMnemonic()});

      this.SetSigner({signer, reset: false});
      this.SetStaticToken({token: staticToken});
    }

    this.authClient = new AuthorizationClient({
      client: this,
      contentSpaceId: this.contentSpaceId,
      signer: this.signer,
      noCache: this.noCache,
      noAuth: this.noAuth,
      debug: this.debug
    });

    this.userProfileClient = new UserProfileClient({
      client: this,
      debug: this.debug
    });

    this.crossChainOracle = new CrossChainOracle({
      client: this,
      contentSpaceId: this.contentSpaceId,
      debug: this.debug
    });

    // Initialize crypto wasm
    this.Crypto = Crypto;
    this.Crypto.ElvCrypto();
  }

  ConfigUrl() {
    return this.configUrl;
  }

  SetAuth(auth) {
    this.noAuth = !auth;
    this.authClient.noAuth = !auth;
  }

  /**
   * Update fabric URLs to prefer the specified region.
   *
   * Note: Client must have been initialized with FromConfigurationUrl or FromNetworkName
   *
   * @methodGroup Nodes
   * @namedParams
   * @param {string} region - Preferred region - the fabric will auto-detect the best region if not specified
   * - Available regions: as-east, au-east, eu-east-north, eu-west-north, na-east-north, na-east-south, na-west-north, na-west-south, eu-east-south, eu-west-south
   *
   * @return {Promise<Object>} - An object containing the updated fabric, ethereum, auth service, and search URLs in order of preference
   */
  async UseRegion({region}) {
    if(!this.configUrl) {
      throw Error("Unable to change region: Configuration URL not set");
    }

    const {fabricURIs, ethereumURIs, authServiceURIs, searchURIs} = await ElvClient.Configuration({
      configUrl: this.configUrl,
      region
    });

    this.authServiceURIs = authServiceURIs;
    this.fabricURIs = fabricURIs;
    this.ethereumURIs = ethereumURIs;
    this.searchURIs = searchURIs;

    this.HttpClient.uris = fabricURIs;
    this.HttpClient.uriIndex = 0;

    this.ethClient.ethereumURIs = ethereumURIs;
    this.ethClient.ethereumURIIndex = 0;

    return {
      fabricURIs,
      ethereumURIs,
      searchURIs
    };
  }

  /**
   * Reset fabric URLs to prefer the best region auto-detected by the fabric.
   *
   * Note: Client must have been initialized with FromConfigurationUrl or FromNetworkName
   *
   * @methodGroup Nodes
   *
   * @return {Promise<Object>} - An object containing the updated fabric and ethereum URLs in order of preference
   */
  async ResetRegion() {
    if(!this.configUrl) {
      throw Error("Unable to change region: Configuration URL not set");
    }

    return await this.UseRegion({region: ""});
  }

  /**
   * Retrieve the node ID reported by the fabric for the specified region
   *
   * Note: Client must have been initialized with FromConfigurationUrl or FromNetworkName
   *
   * @methodGroup Nodes
   *
   * @namedParams
   * @param {string} region - Region from which to retrieve the node ID
   *
   * @return {Promise<string>} - The node ID reported by the fabric
   */
  async NodeId({region}) {
    const {nodeId} = await ElvClient.Configuration({
      configUrl: this.configUrl,
      region
    });

    return nodeId;
  }

  /**
   * Retrieve the fabric, ethereum, auth service, and search nodes currently used by the client, in preference order
   *
   * @methodGroup Nodes
   *
   * @return {Promise<Object>} - An object containing the lists of fabric, ethereum, auth service, and search urls in use by the client
   */
  Nodes() {
    return {
      fabricURIs: this.fabricURIs,
      ethereumURIs: this.ethereumURIs,
      authServiceURIs: this.authServiceURIs,
      searchURIs: this.searchURIs
    };
  }

  /**
   * Set the client to use the specified fabric, ethereum, auth service, and search nodes, in preference order
   *
   * @namedParams
   * @param {Array<string>=} fabricURIs - A list of URLs for the fabric, in preference order
   * @param {Array<string>=} ethereumURIs - A list of URLs for the blockchain, in preference order
   * @param {Array<string>=} authServiceURIs - A list of URLs for the auth service, in preference order
   * @param {Array<string>=} searchURIs - A list of URLs for the search nodes, in preference order
   *
   * @methodGroup Nodes
   */
  SetNodes({fabricURIs, ethereumURIs, authServiceURIs, searchURIs}) {
    if(fabricURIs) {
      this.fabricURIs = fabricURIs;

      this.HttpClient.uris = fabricURIs;
      this.HttpClient.uriIndex = 0;
    }

    if(ethereumURIs) {
      this.ethereumURIs = ethereumURIs;

      this.ethClient.ethereumURIs = ethereumURIs;
      this.ethClient.ethereumURIIndex = 0;
    }

    if(authServiceURIs) {
      this.authServiceURIs = authServiceURIs;
      this.AuthHttpClient.uris = authServiceURIs;
      this.AuthHttpClient.uriIndex = 0;
    }

    if(searchURIs) {
      this.searchURIs = searchURIs;
    }
  }

  /**
   * Return information about how the client was connected to the network
   *
   * @methodGroup Nodes
   * @returns {Object} - The name, ID and configuration URL of the network
   */
  NetworkInfo() {
    return {
      name: this.networkName,
      id: this.networkId,
      configUrl: this.configUrl
    };
  }

  RecordWriteToken({writeToken, fabricNodeUrl}) {
    this.HttpClient.RecordWriteToken(writeToken, fabricNodeUrl);
  }

  /* Wallet and signers */

  /**
   * Generate a new ElvWallet that is connected to the client's provider
   *
   * @methodGroup Signers
   * @returns {ElvWallet} - ElvWallet instance with this client's provider
   */
  GenerateWallet() {
    return new ElvWallet(this.ethClient.Provider());
  }

  /**
   * Remove the signer from this client
   *
   * @methodGroup Signers
   */
  ClearSigner() {
    this.signer = undefined;

    this.InitializeClients();
  }

  /**
   * Clear saved access and state channel tokens
   *
   * @methodGroup Access Requests
   */
  ClearCache() {
    this.authClient.ClearCache();
  }

  /**
   * Set the signer for this client to use for blockchain transactions
   *
   * @methodGroup Signers
   * @namedParams
   * @param {object} signer - The ethers.js signer object
   */
  SetSigner({signer, reset=true}) {
    this.staticToken = undefined;

    signer.connect(this.ethClient.Provider());
    signer.provider.pollingInterval = 500;
    this.signer = signer;

    if(reset) {
      this.InitializeClients();
    }
  }

  /**
   * Set signer using OAuth ID token
   *
   * @methodGroup Signers
   * @namedParams
   * @param {string=} idToken - OAuth ID token
   * @param {string=} authToken - Eluvio authorization token previously issued from OAuth ID token
   * @param {string=} tenantId - If specified, user will be associated with the tenant
   * @param {Object=} extraData - Additional data to pass to the login API
   * @param {Array<string>=} signerURIs - (Only if using custom OAuth) - URIs corresponding to the key server(s) to use
   * @param {boolean=} unsignedPublicAuth=false - If specified, the client will use an unsigned static token for calls that don't require authorization (reduces remote signature calls)
   */
  async SetRemoteSigner({idToken, authToken, tenantId, extraData, signerURIs, unsignedPublicAuth}) {
    const signer = new RemoteSigner({
      signerURIs: signerURIs || this.authServiceURIs,
      idToken,
      authToken,
      tenantId,
      provider: await this.ethClient.Provider(),
      extraData,
      unsignedPublicAuth
    });

    await signer.Initialize();

    this.SetSigner({signer});
  }

  /**
   * Set the signer for this client to use for blockchain transactions from an existing web3 provider.
   * Useful for integrating with MetaMask
   *
   * @see https://github.com/ethers-io/ethers.js/issues/59#issuecomment-358224800
   *
   * @methodGroup Signers
   * @namedParams
   * @param {object} provider - The web3 provider object
   */
  async SetSignerFromWeb3Provider({provider}) {
    this.staticToken = undefined;

    let ethProvider = new Ethers.providers.Web3Provider(provider);
    ethProvider.pollingInterval = 250;
    this.signer = ethProvider.getSigner();
    this.signer.address = await this.signer.getAddress();
    await this.SetSignDigest({provider});
    await this.InitializeClients();
  }

  /**
   * Set the client SignDigest method from an existing web3 provider.
   * Called as part of SetSignerFromWeb3Provider.
   *
   * @methodGroup Signers
   * @namedParams
   * @param {object} provider - The web3 provider object
   */
  async SetSignDigest({provider}) {
    const userAddress = await this.signer.getAddress();
    let signDigest;
    if(provider && provider.request) {
      signDigest = (_message) => {
        return provider.request({
          method: "personal_sign",
          params: [userAddress, _message],
        });
      };
    } else if(provider && provider.provider && provider.provider.request) {
      signDigest = (_message) => {
        return provider.provider.request({
          method: "personal_sign",
          params: [userAddress, _message],
        });
      };
    } else {
      this.Log("ERROR: cannot find a signDigest from provider, will use existing default", true);
    }
    this.signDigest = signDigest;
    this.signer.signDigest = signDigest;
  }

  /**
   * Initialize a new account using the provided funding and group tokens.
   *
   * This method will redeem the tokens for the current account (or create a new one if not set) in order to
   * retrieve funds and optionally have the user added to appropriate access groups.
   *
   * @methodGroup Signers
   * @namedParams
   * @param {string} tenantId - The ID of the tenant
   * @param {string} fundingToken - A token permitting the user to retrieve funds
   * @param {number=} funds=0.5 - The amount to fund this user. The maximum amount is limited by the token issuer.
   * @param {string=} groupToken - A token permitting the user to be added to access groups
   *
   * @return {string} - The address of the user
   */
  async CreateAccount({tenantId, fundingToken, funds=0.5, groupToken}) {
    if(!this.signer) {
      const wallet = this.GenerateWallet();
      const signer = wallet.AddAccountFromMnemonic({mnemonic: wallet.GenerateMnemonic()});

      this.SetSigner({signer});
    }

    await this.authClient.MakeKMSRequest({
      method: "POST",
      path: `/ks/otp/fnd/${tenantId}`,
      body: {
        toAddr: this.signer.address,
        amtStr: this.utils.EtherToWei(funds)
      },
      headers: {
        Authorization: `Bearer ${fundingToken}`
      }
    });

    await this.userProfileClient.CreateWallet();

    await this.userProfileClient.ReplaceUserMetadata({
      metadataSubtree: "tenantContractId",
      metadata: tenantId
    });

    if(groupToken) {
      await this.authClient.MakeKMSRequest({
        method: "POST",
        path: `/ks/otp/grp/${tenantId}`,
        body: {
          addAddr: this.signer.address,
        },
        headers: {
          Authorization: `Bearer ${groupToken}`
        }
      });
    }

    return this.utils.FormatAddress(this.signer.address);
  }

  /*
    TOKEN                  211b  PREFIX + BODY | aplsjcJf1HYcDDUuCdXcSZtU86nYK162YmYJeuqwMczEBJVkD5D5EvsBvVwYDRsf4hzDvBWMoe9piBpqx...
    PREFIX                   6b  aplsjc | apl=plain s=ES256K jc=json-compressed
    BODY                   205b  base58(SIGNATURE + PAYLOAD)
    SIGNATURE + PAYLOAD    151b  151b * 138 / 100 + 1 = 209b (>= 205b)
    SIGNATURE               66b  ES256K_Di9Lu83mz4wMoehCEeQhKpJJ7ApmDZLumAa2Cge48F6EHYnbn8msATGGpjucScwimei1TWGd7aeyQY45AdXd5tT1Z
    PAYLOAD                 85b  json-compressed
    json                    79b  {"adr":"VVf4DQU357tDnZGYQeDrntRJ5rs=","spc":"ispc3ANoVSzNA3P6t7abLR69ho5YPPZU"}
   */

  async PersonalSign({
    message,
    addEthereumPrefix,
    Sign
  }) {
    if(!Sign) {
      Sign = async message => this.authClient.Sign(message);
    }

    if(addEthereumPrefix) {
      message = Ethers.utils.keccak256(Buffer.from(`\x19Ethereum Signed Message:\n${message.length}${message}`, "utf-8"));
    }

    return await Sign(message);
  }

  /**
   * Create a signed authorization token that can be used to authorize against the fabric
   *
   * @methodGroup Authorization
   * @namedParams
   * @param {number} duration=86400000 - Time until the token expires, in milliseconds (1 hour = 60 * 60 * 1000 = 3600000). Default is 24 hours.
   * @param {Object=} spec - Additional attributes for this token
   * @param {string=} address - Address of the signing account - if not specified, the current signer address will be used.
   * @param {function=} Sign - If specified, this function will be used to produce the signature instead of the client's current signer
   * @param {boolean=} addEthereumPrefix=true - If specified, the 'Ethereum Signed Message' prefixed hash format will be performed. Disable this if the provided Sign method already does this (e.g. Metamask)
   */
  async CreateFabricToken({
    duration=24 * 60 * 60 * 1000,
    spec={},
    address,
    Sign,
    addEthereumPrefix=true,
  }={}) {
    address = address || this.CurrentAccountAddress();

    let token = {
      ...spec,
      sub:`iusr${Utils.AddressToHash(address)}`,
      adr: Buffer.from(address.replace(/^0x/, ""), "hex").toString("base64"),
      spc: await this.ContentSpaceId(),
      iat: Date.now(),
      exp: Date.now() + duration,
    };

    let message = `Eluvio Content Fabric Access Token 1.0\n${JSON.stringify(token)}`;

    const signature = await this.PersonalSign({message, addEthereumPrefix, Sign});

    const compressedToken = Pako.deflateRaw(Buffer.from(JSON.stringify(token), "utf-8"));
    return `acspjc${this.utils.B58(
      Buffer.concat([
        Buffer.from(signature.replace(/^0x/, ""), "hex"),
        Buffer.from(compressedToken)
      ])
    )}`;
  }


  /**
   * Issue a self-signed authorization token
   *
   * @methodGroup Authorization
   * @namedParams
   * @param {string=} libraryId - Library ID to authorize
   * @param {string=} objectId - Object ID to authorize
   * @param {string=} versionHash - Version hash to authorize
   * @param {string=} policyId - The object ID of the policy for this token
   * @param {string=} subject - The subject of the token
   * @param {string} grantType=read - Permissions to grant for this token. Options: "access", "read", "create", "update", "read-crypt"
   * @param {number} duration - Time until the token expires, in milliseconds (1 hour = 60 * 60 * 1000 = 3600000)
   * @param {boolean} allowDecryption=false - If specified, the re-encryption key will be included in the token,
   * enabling the user of this token to download encrypted content from the specified object
   * @param {Object=} context - Additional JSON context
   */
  async CreateSignedToken({
    libraryId,
    objectId,
    versionHash,
    policyId,
    subject,
    grantType="read",
    allowDecryption=false,
    duration,
    context={}
  }) {
    if(!subject) {
      subject = `iusr${this.utils.AddressToHash(await this.CurrentAccountAddress())}`;
    }

    if(policyId) {
      context["elv:delegation-id"] = policyId;
    }

    let token = {
      adr: Buffer.from(await this.CurrentAccountAddress().replace(/^0x/, ""), "hex").toString("base64"),
      sub: subject,
      spc: await this.ContentSpaceId(),
      iat: Date.now(),
      exp: Date.now() + duration,
      gra: grantType,
      ctx: context
    };

    if(versionHash) {
      objectId = this.utils.DecodeVersionHash(versionHash).objectId;
    }

    if(objectId) {
      token.qid = objectId;

      if(!libraryId) {
        libraryId = await this.ContentObjectLibraryId({objectId});
      }
    }

    if(libraryId) {
      token.lib = libraryId;
    }

    if(allowDecryption) {
      const cap = await this.authClient.ReEncryptionConk({libraryId, objectId});
      token.apk = cap.public_key;
    }

    const compressedToken = Pako.deflateRaw(Buffer.from(JSON.stringify(token), "utf-8"));
    const signature = await this.authClient.Sign(Ethers.utils.keccak256(compressedToken));

    return `aessjc${this.utils.B58(Buffer.concat([
      Buffer.from(signature.replace(/^0x/, ""), "hex"), 
      Buffer.from(compressedToken)
    ]))}`;
  }

  /**
   * Get the account address of the current signer
   *
   * @methodGroup Signers
   * @returns {string} - The address of the current signer
   */
  CurrentAccountAddress() {
    return this.signer ? this.utils.FormatAddress(this.signer.address) : "";
  }

  /**
   * Set the OAuth token for use in state channel calls
   *
   * @methodGroup Authorization
   * @namedParams
   * @param {string} token - The OAuth ID token
   */
  async SetOauthToken({token}) {
    this.oauthToken = token;

    const wallet = this.GenerateWallet();
    const signer = wallet.AddAccountFromMnemonic({mnemonic: wallet.GenerateMnemonic()});

    this.SetSigner({signer});
  }

  /**
   * Set the signer for this client via OAuth token. The client will exchange the given token
   * for the user's private key using the KMS specified in the configuration.
   *
   * NOTE: The KMS URL(s) must be set in the initial configuration of the client (FromConfigurationUrl or FromNetworkName)
   *
   * @methodGroup Authorization
   * @namedParams
   * @param {string} token - The OAuth ID
   */
  async SetSignerFromOauthToken({token}) {
    if(!this.trustAuthorityId) {
      throw Error("Unable to authorize with OAuth token: No trust authority ID set");
    }

    const wallet = this.GenerateWallet();

    try {
      if(!this.kmsURIs) {
        // Make dummy client with dummy account to allow calling of contracts
        const client = await ElvClient.FromConfigurationUrl({configUrl: this.configUrl});
        client.SetSigner({
          signer: wallet.AddAccountFromMnemonic({mnemonic: wallet.GenerateMnemonic()})
        });

        const {urls} = await client.authClient.KMSInfo({
          kmsId: this.trustAuthorityId
        });

        if(!urls || urls.length === 0) {
          throw Error("Unable to authorize with OAuth token: No KMS URLs set");
        }

        this.kmsURIs = urls;
      }

      this.oauthToken = token;

      const path = "/ks/jwt/wlt";
      const httpClient = new HttpClient({uris: this.kmsURIs, debug: this.debug});

      const response = await this.utils.ResponseToJson(
        httpClient.Request({
          headers: {Authorization: `Bearer ${token}`},
          method: "PUT",
          path,
          forceFailover: true
        })
      );

      const privateKey = response["UserSKHex"];

      this.SetSigner({signer: wallet.AddAccount({privateKey})});

      // Ensure wallet is initialized
      await this.userProfileClient.WalletAddress();
    } catch(error) {
      this.Log("Failed to set signer from OAuth token:", true);
      this.Log(error, true);

      await this.ClearSigner();

      throw error;
    }
  }

  /**
   * Set a static token for the client to use for all authorization
   *
   * @methodGroup Authorization
   * @namedParams
   * @param {string=} token - The static token to use. If not provided, the default static token will be set.
   */
  SetStaticToken({token}={}) {
    if(!token) {
      token = this.utils.B64(JSON.stringify({qspace_id: this.contentSpaceId}));
    }

    this.staticToken = token;
  }

  /**
   * Clear the set static token for the client
   */
  ClearStaticToken() {
    this.staticToken = undefined;
  }

  /**
   * Authorize the client against the specified policy.
   *
   * NOTE: After authorizing, the client will only be able to access content allowed by the policy
   *
   * @methodGroup Authorization
   * @namedParams
   * @param {string} objectId - The ID of the policy object
   */
  async SetPolicyAuthorization({objectId}) {
    this.SetStaticToken({
      token: await this.GenerateStateChannelToken({objectId})
    });
  }

  /**
   * Create a signature for the specified string
   *
   * @param {string} string - The string to sign
   * @return {Promise<string>} - The signed string
   */
  async Sign(string) {
    const signature = await this.authClient.Sign(Ethers.utils.keccak256(Ethers.utils.toUtf8Bytes(string)));
    return this.utils.FormatSignature(signature);
  }

  /**
   * Encrypt the given string or object with the current signer's public key
   *
   * @namedParams
   * @param {string | Object} message - The string or object to encrypt
   * @param {string=} publicKey - If specified, message will be encrypted with this public key instead of the current user's
   *
   * @return {Promise<string>} - The encrypted message
   */
  async EncryptECIES({message, publicKey}) {
    if(!this.signer) {
      throw "Signer not set";
    }

    ValidatePresence("message", message);

    return await this.Crypto.EncryptConk(message, publicKey || this.signer._signingKey().publicKey);
  }

  /**
   * Decrypt the given encrypted message with the current signer's private key
   *
   * @namedParams
   * @param {string} message - The message to decrypt
   *
   * @return {Promise<string | Object>} - The decrypted string or object
   */
  async DecryptECIES({message}) {
    if(!this.signer) {
      throw "Signer not set";
    }

    ValidatePresence("message", message);

    return await this.Crypto.DecryptCap(message, this.signer._signingKey().privateKey);
  }

  /**
   * Request the specified URL with the given method and body, and return the result in the specified format
   *
   * @param {string} url - URL to request
   * @param {string=} format="json" - Format of response
   * @param {string=} method="GET" - Request method
   * @param {object=} body - Request body
   * @param {object=} headers - Request headers
   *
   * @return {Promise<*>} - Response in the specified format
   */
  async Request({url, format="json", method="GET", headers = {}, body}) {
    return this.utils.ResponseToFormat(
      format,
      HttpClient.Fetch(
        url,
        {
          method,
          headers,
          body
        }
      )
    );
  }

  /* FrameClient related */

  // Whitelist of methods allowed to be called using the frame API
  FrameAllowedMethods() {
    const forbiddenMethods = [
      "constructor",
      "AccessGroupMembershipMethod",
      "CallFromFrameMessage",
      "ClearSigner",
      "CreateAccount",
      "EnableMethodLogging",
      "FormatBlockNumbers",
      "FrameAllowedMethods",
      "FromConfigurationUrl",
      "GenerateWallet",
      "InitializeClients",
      "Log",
      "PersonalSign",
      "SetRemoteSigner",
      "SetSigner",
      "SetSignerFromWeb3Provider",
      "SetSignDigestFromWeb3Provider",
      "Sign",
      "ToggleLogging"
    ];

    return Object.getOwnPropertyNames(Object.getPrototypeOf(this))
      .filter(method => typeof this[method] === "function" && !forbiddenMethods.includes(method));
  }

  // Call a method specified in a message from a frame
  async CallFromFrameMessage(message, Respond) {
    if(message.type !== "ElvFrameRequest") {
      return;
    }

    let callback;
    if(message.callbackId) {
      callback = (result) => {
        Respond(this.utils.MakeClonable({
          type: "ElvFrameResponse",
          requestId: message.callbackId,
          response: result
        }));
      };

      message.args.callback = callback;
    }

    try {
      const method = message.calledMethod;

      let methodResults;
      if(message.module === "walletClient") {
        if(!this.walletClient) {
          throw Error("Wallet client not set");
        }

        if(this.walletClient.ForbiddenMethods().includes(method)) {
          throw Error("Invalid user profile method: " + method);
        }

        methodResults = await this.walletClient[method](message.args);
      } else if(message.module === "userProfileClient") {
        if(!this.userProfileClient.FrameAllowedMethods().includes(method)) {
          throw Error("Invalid user profile method: " + method);
        }

        methodResults = await this.userProfileClient[method](message.args);
      } else {
        if(!this.FrameAllowedMethods().includes(method)) {
          throw Error("Invalid method: " + method);
        }

        methodResults = await this[method](message.args);
      }

      Respond(this.utils.MakeClonable({
        type: "ElvFrameResponse",
        requestId: message.requestId,
        response: methodResults
      }));
    } catch(error) {
      // eslint-disable-next-line no-console
      this.Log(
        `Frame Message Error:
        Method: ${message.calledMethod}
        Arguments: ${JSON.stringify(message.args, null, 2)}
        Error: ${typeof error === "object" ? JSON.stringify(error, null, 2) : error}`,
        true
      );

      // eslint-disable-next-line no-console
      console.error(error);

      const responseError = error instanceof Error ? error.message : error;
      Respond(this.utils.MakeClonable({
        type: "ElvFrameResponse",
        requestId: message.requestId,
        error: responseError
      }));
    }
  }
}

Object.assign(ElvClient.prototype, require("./client/AccessGroups"));
Object.assign(ElvClient.prototype, require("./client/ContentAccess"));
Object.assign(ElvClient.prototype, require("./client/Contracts"));
Object.assign(ElvClient.prototype, require("./client/Files"));
Object.assign(ElvClient.prototype, require("./client/ABRPublishing"));
Object.assign(ElvClient.prototype, require("./client/ContentManagement"));
Object.assign(ElvClient.prototype, require("./client/NTP"));
Object.assign(ElvClient.prototype, require("./client/NFT"));

exports.ElvClient = ElvClient;<|MERGE_RESOLUTION|>--- conflicted
+++ resolved
@@ -281,15 +281,9 @@
    * @namedParams
    * @param {string} networkName - Name of the network to connect to ("main", "demo", "test)
    * @param {string=} region - Preferred region - the fabric will auto-detect the best region if not specified
-<<<<<<< HEAD
-   * - Available regions: as-east au-east eu-east-north eu-west-north na-east-north na-east-south na-west-north na-west-south eu-east-south eu-west-south
-   * @param {string=} trustAuthorityId - (OAuth) The ID of the trust authority to use for OAuth authentication
-   * @param {boolean=} noCache=false - If enabled, blockchain transactions will not be cached
-=======
    * - Available regions: as-east, au-east, eu-east-north, eu-west-north, na-east-north, na-east-south, na-west-north, na-west-south, eu-east-south, eu-west-south
    * @param {string=} clientIP - IP address to use in determining the region to use
    * @param {string=} trustAuthorityId - (OAuth) The ID of the trust authority to use for OAuth authentication   * @param {boolean=} noCache=false - If enabled, blockchain transactions will not be cached
->>>>>>> 29667ad1
    * @param {string=} staticToken - Static token that will be used for all authorization in place of normal auth
    * @param {number=} ethereumContractTimeout=10 - Number of seconds to wait for contract calls
    * @param {boolean=} noAuth=false - If enabled, blockchain authorization will not be performed
@@ -331,15 +325,9 @@
    * @namedParams
    * @param {string} configUrl - Full URL to the config endpoint
    * @param {string=} region - Preferred region - the fabric will auto-detect the best region if not specified
-<<<<<<< HEAD
-   * - Available regions: as-east au-east eu-east-north eu-west-north na-east-north na-east-south na-west-north na-west-south eu-east-south eu-west-south
-   * @param {string=} trustAuthorityId - (OAuth) The ID of the trust authority to use for OAuth authentication
-   * @param {boolean=} noCache=false - If enabled, blockchain transactions will not be cached
-=======
    * - Available regions: as-east, au-east, eu-east-north, eu-west-north, na-east-north, na-east-south, na-west-north, na-west-south, eu-east-south, eu-west-south
    * @param {string=} clientIP - IP address to use in determining the region to use
    * @param {string=} trustAuthorityId - (OAuth) The ID of the trust authority to use for OAuth authentication   * @param {boolean=} noCache=false - If enabled, blockchain transactions will not be cached
->>>>>>> 29667ad1
    * @param {string=} staticToken - Static token that will be used for all authorization in place of normal auth
    * @param {number=} ethereumContractTimeout=10 - Number of seconds to wait for contract calls
    * @param {boolean=} noAuth=false - If enabled, blockchain authorization will not be performed
