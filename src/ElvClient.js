--- conflicted
+++ resolved
@@ -2244,26 +2244,6 @@
    * @param {Object} fileInfo - Files to upload to (See UploadFiles method)
    * @param {function=} callback - Progress callback for file upload (See UploadFiles method)
    *
-<<<<<<< HEAD
-   * @return {Object} notice - errors/warnings/full_log, objectInfo - Info on finalized object (if finalization succeeded)
-   */
-  async CreateProductionMaster({libraryId, name, description, contentTypeName, metadata={}, fileInfo, callback}) {
-    let notice = {errors: [], warnings: [], full_log:[]};
-    let msg = "";
-
-    notice.full_log.push("CreateProductionMaster()");
-
-    msg = "Looking up Content Type '" + contentTypeName + "'";
-    notice.full_log.push(msg);
-    console.log(msg);
-
-    try {
-      // TODO: pull content type directly from target library
-      const contentType = await this.ContentType({name: contentTypeName});
-
-      if(!contentType) {
-        throw "Unable to access content type '" + contentTypeName + "' to create production master";
-=======
    * @throws {Object} error - If the initialization of the master fails, error details can be found in error.body
    *
    * @return {Object} - The finalize response for the object, as well as any errors and/or warnings from the initialization of the master.
@@ -2279,18 +2259,17 @@
       libraryId,
       options: {
         type: contentType.hash
->>>>>>> 4d9256ff
       }
-
-      msg = "Found content type, hash=" + contentType.hash;
-      notice.full_log.push(msg);
-      console.log(msg);
-
-<<<<<<< HEAD
-      msg = "Creating draft content object in library with id=" + libraryId;
-      notice.full_log.push(msg);
-      console.log(msg);
-=======
+    });
+
+    await this.UploadFiles({
+      libraryId,
+      objectId: id,
+      writeToken: write_token,
+      fileInfo,
+      callback
+    });
+
     const { errors, warnings } = await this.CallBitcodeMethod({
       libraryId,
       objectId: id,
@@ -2298,96 +2277,23 @@
       method: "/media/production_master/init",
       constant: false
     });
->>>>>>> 4d9256ff
-
-      const {id, write_token} = await this.CreateContentObject({
-        libraryId,
-        options: {
-          type: contentType.hash
-        }
-      });
-
-      msg = "Draft content object created, write token=" + write_token;
-      notice.full_log.push(msg);
-      console.log(msg);
-
-      msg = "Uploading file: " + fileInfo[0].path;
-      notice.full_log.push(msg);
-      console.log(msg);
-
-      await this.UploadFiles({
-        libraryId,
-        objectId: id,
-        writeToken: write_token,
-        fileInfo,
-        callback
-      });
-
-      msg = "Analyzing files and creating default variant for production master";
-      notice.full_log.push(msg);
-      console.log(msg);
-
-      let goNotice = {};
-
-      try {
-        let response = await this.CallBitcodeMethod({
-          libraryId,
-          objectId: id,
-          writeToken: write_token,
-          method: "/media/production_master/init",
-          constant: false
-        });
-        // get errors/warnings/logs from init call
-        goNotice = await response;
-      } catch(error) {
-        goNotice = error.body;
+
+    await this.MergeMetadata({
+      libraryId,
+      objectId: id,
+      writeToken: write_token,
+      metadata: {
+        name,
+        description,
+        public: {
+          name: name || "",
+          description: description || ""
+        },
+        elv_created_at: new Date().getTime(),
+        ...(metadata || {})
       }
-
-<<<<<<< HEAD
-      if(goNotice.errors && goNotice.errors.length > 0) {notice.errors.push(...goNotice.errors);}
-      if(goNotice.warnings && goNotice.warnings.length > 0) {notice.warnings.push(...goNotice.warnings);}
-      if(goNotice.full_log && goNotice.full_log.length > 0) notice.full_log.push(...goNotice.full_log);
-
-      msg = "Setting generic metadata fields";
-      notice.full_log.push(msg);
-      console.log(msg);
-
-      await this.MergeMetadata({
-        libraryId,
-        objectId: id,
-        writeToken: write_token,
-        metadata: {
-          name,
-          description,
-          public: {
-            name: name || "",
-            description: description || ""
-          },
-          elv_created_at: new Date().getTime(),
-          ...(metadata || {})
-        }
-      });
-
-      msg = "Finalizing content object";
-      notice.full_log.push(msg);
-      console.log(msg);
-
-      let objectInfo = await this.FinalizeContentObject({
-        libraryId,
-        objectId: id,
-        writeToken: write_token,
-        awaitCommitConfirmation: false
-      });
-
-      return {objectInfo, notice};
-
-    } catch(error) {
-      msg = error.toString();
-      notice.errors.push(msg);
-      console.log(msg);
-      return {notice};
-    }
-=======
+    });
+
     const finalizeResponse = await this.FinalizeContentObject({
       libraryId,
       objectId: id,
@@ -2400,7 +2306,6 @@
       warnings: warnings || [],
       ...finalizeResponse
     };
->>>>>>> 4d9256ff
   }
 
   /**
@@ -2412,48 +2317,27 @@
    * @param {string} name - Name for mezzanine content object
    * @param {string=} description - Description for mezzanine content object
    * @param {Object=} metadata - Additional metadata for mezzanine content object
-<<<<<<< HEAD
-   * @param {string} versionHash - The version hash of the production master content object
-   * @param {string=} variant - What variant of the master content object to use
-   *
-   * @return {objectInfo} - objectInfo - Info on finalized object (if finalization succeeded)
-   */
-  async CreateABRMezzanine({libraryId, name, description, metadata={}, versionHash, variant="default"}) {
-=======
    * @param {string} masterVersionHash - The version hash of the production master content object
    * @param {string=} variant - What variant of the master content object to use
    *
    * @return {Object} - The finalize response for the object
    */
   async CreateABRMezzanine({libraryId, name, description, metadata={}, masterVersionHash, variant="default"}) {
->>>>>>> 4d9256ff
     const abrMasterType = await this.ContentType({name: "ABR Master"});
 
     if(!abrMasterType) {
       throw Error("Unable to access ABR Master content type in library with ID=" + libraryId);
     }
 
-    if(!versionHash) {
+    if(!masterVersionHash) {
       throw Error("Master version hash not specified");
     }
 
     // get master object name
-<<<<<<< HEAD
-    const masterMetadata = await this.ContentObjectMetadata({versionHash, metadataSubtree: "/public"});
-
-    let masterName = masterMetadata["name"];
-    if(!masterName) {
-      console.log("No name found for production master object with version hash: " + versionHash);
-      masterName = versionHash;
-    }
-
-    console.log(masterMetadata);
-=======
     const masterName = (await this.ContentObjectMetadata({
       versionHash: masterVersionHash,
       metadataSubtree: UrlJoin("public", "name")
     })) || masterVersionHash;
->>>>>>> 4d9256ff
 
     const {id, write_token} = await this.CreateContentObject({
       libraryId,
@@ -2468,11 +2352,7 @@
       writeToken: write_token,
       method: "/media/mezzanine/prep_start",
       queryParams: {
-<<<<<<< HEAD
-        source: versionHash,
-=======
         source: masterVersionHash,
->>>>>>> 4d9256ff
         variant: variant
       },
       constant: false
@@ -2483,14 +2363,10 @@
       objectId: id,
       writeToken: write_token,
       metadata: {
-<<<<<<< HEAD
-        name: masterName,
-=======
         master: {
           id: this.utils.DecodeVersionHash(masterVersionHash).objectId,
           hash: masterVersionHash
         },
->>>>>>> 4d9256ff
         description: "ABR mezzanine for " + masterName + " (variant: " + variant + ")",
         public: {
           name: name || `${masterName} Mezzanine`,
@@ -2501,15 +2377,11 @@
       }
     });
 
-    let objectInfo = await this.FinalizeContentObject({
+    return await this.FinalizeContentObject({
       libraryId,
       objectId: id,
       writeToken: write_token
     });
-
-    console.log("\nABR MEZZANINE OBJECT CREATED, HASH= " + objectInfo.hash);
-    console.log("");
-    return {objectInfo};
   }
 
   /* Content Object Access */
