<<<<<<< HEAD
if(typeof globalThis.Buffer === "undefined") {
  globalThis.Buffer = require("buffer/").Buffer;
}
=======
const Buffer = require("buffer/").Buffer;
>>>>>>> 9cfd43b7

const URI = require("urijs");
const Ethers = require("ethers");

const AuthorizationClient = require("./AuthorizationClient");
const ElvWallet = require("./ElvWallet");
const EthClient = require("./EthClient");
const UserProfileClient = require("./UserProfileClient");
const HttpClient = require("./HttpClient");
const RemoteSigner = require("./RemoteSigner");

// const ContentObjectVerification = require("./ContentObjectVerification");
const Utils = require("./Utils");
const Crypto = require("./Crypto");
const {LogMessage} = require("./LogMessage");

const Pako = require("pako");

const {
  ValidatePresence
} = require("./Validation");

const networks = {
  "main": "https://main.net955305.contentfabric.io",
  "demo": "https://demov3.net955210.contentfabric.io",
  "demov3": "https://demov3.net955210.contentfabric.io",
  "test": "https://test.net955203.contentfabric.io"
};

if(Utils.Platform() === Utils.PLATFORM_NODE) {
  // Define Response in node
  // eslint-disable-next-line no-global-assign
  globalThis.Response = (require("node-fetch")).Response;
}

/**
 * See the Modules section on the sidebar for details about methods related to interacting with the Fabric.
 *
 * <br/>
 *
 * For information about the Eluvio Wallet Client, go <a href="wallet-client/index.html">here</a>.
 */
class ElvClient {
  Log(message, error = false) {
    LogMessage(this, message, error);
  }

  /**
   * Enable or disable verbose logging
   *
   * @methodGroup Miscellaneous
   *
   * @param {boolean} enable - Set logging
   * @param {Object=} options - Additional options for customizing logging
   * - log: custom log() function
   * - error: custom error() function
   * - (custom functions must accept same arguments as console.log/console.error)
   */
  ToggleLogging(enable, options = {}) {
    // define func with closure to pass to forEach
    const setDebug = (reporter) => {
      if(reporter) {
        reporter.debug = enable;
        reporter.debugOptions = options;
      }
    };

    [this,
      this.authClient,
      this.ethClient,
      this.HttpClient,
      this.userProfileClient].forEach(setDebug);

    if(enable) {
      this.Log(
        `Debug Logging Enabled:
        Content Space: ${this.contentSpaceId}
        Fabric URLs: [\n\t\t${this.fabricURIs.join(", \n\t\t")}\n\t]
        Ethereum URLs: [\n\t\t${this.ethereumURIs.join(", \n\t\t")}\n\t]
        Auth Service URLs: [\n\t\t${this.authServiceURIs.join(", \n\t\t")}\n\t]
        `
      );
    }
  }

  EnableMethodLogging() {
    const MethodLogger = (klass) => {
      Object.getOwnPropertyNames(Object.getPrototypeOf(klass))
        .filter(method => typeof klass[method] === "function")
        .forEach(methodName => {
          const originalMethod = klass[methodName].bind(klass);

          if(originalMethod.constructor.name === "AsyncFunction") {
            klass[methodName] = async (...args) => {
              const start = Date.now();
              const result = await originalMethod(...args);
              // eslint-disable-next-line no-console
              console.log(methodName, Date.now() - start, "ms", JSON.stringify(args));
              return result;
            };
          } else {
            klass[methodName] = (...args) => {
              const start = Date.now();
              const result = originalMethod(...args);
              // eslint-disable-next-line no-console
              console.log(methodName, Date.now() - start, "ms", JSON.stringify(args));
              return result;
            };
          }
        });
    };

    MethodLogger(this);
  }

  /**
   * Create a new ElvClient
   *
   * NOTE: It is highly recommended to use the <a href="#.FromConfigurationUrl">FromConfigurationUrl</a> or <a href="#.FromNetworkName">FromNetworkName</a> method
   * automatically import the client settings from the fabric
   *
   * @constructor
   *
   * @namedParams
   * @param {string} contentSpaceId - ID of the content space
   * @param {string} networkId - ID of the blockchain network
   * @param {string} networkName - Name of the blockchain network
   * @param {number} fabricVersion - The version of the target content fabric
   * @param {Array<string>} fabricURIs - A list of full URIs to content fabric nodes
   * @param {Array<string>} ethereumURIs - A list of full URIs to ethereum nodes
   * @param {Array<string>} authServiceURIs - A list of full URIs to auth service endpoints
   * @param {Array<string>=} searchURIs - A list of full URIs to search service endpoints
   * @param {number=} ethereumContractTimeout=10 - Number of seconds to wait for contract calls
   * @param {string=} trustAuthorityId - (OAuth) The ID of the trust authority to use for OAuth authentication
   * @param {string=} staticToken - Static token that will be used for all authorization in place of normal auth
   * @param {boolean=} noCache=false - If enabled, blockchain transactions will not be cached
   * @param {boolean=} noAuth=false - If enabled, blockchain authorization will not be performed
   * @param {boolean=} assumeV3=false - If enabled, V3 fabric will be assumed
   * @param {string=} service=default - The mode that determines how HttpClient will be initialized.
   * If 'default' is set, HttpClient uris will use fabricUris. If 'search' is used, searchUris will be used
   *
   * @return {ElvClient} - New ElvClient connected to the specified content fabric and blockchain
   */
  constructor({
    contentSpaceId,
    networkId,
    networkName,
    fabricVersion,
    fabricURIs,
    ethereumURIs,
    authServiceURIs,
    searchURIs,
    ethereumContractTimeout = 10,
    trustAuthorityId,
    staticToken,
    noCache=false,
    noAuth=false,
    assumeV3=false,
    service="default"
  }) {
    this.utils = Utils;

    this.contentSpaceId = contentSpaceId;
    this.contentSpaceAddress = this.utils.HashToAddress(contentSpaceId);
    this.contentSpaceLibraryId = this.utils.AddressToLibraryId(this.contentSpaceAddress);
    this.contentSpaceObjectId = this.utils.AddressToObjectId(this.contentSpaceAddress);

    this.networkId = networkId;
    this.networkName = networkName;

    this.fabricVersion = fabricVersion;

    this.fabricURIs = fabricURIs;
    this.authServiceURIs = authServiceURIs;
    this.ethereumURIs = ethereumURIs;
    this.searchURIs = searchURIs;
    this.ethereumContractTimeout = ethereumContractTimeout;

    this.trustAuthorityId = trustAuthorityId;

    this.noCache = noCache;
    this.noAuth = noAuth;
    this.assumeV3 = assumeV3;

    if(!["search", "default"].includes(service)) {
      throw Error(`Invalid service: ${service}`);
    }

    this.service = service;

    this.debug = false;

    this.InitializeClients({staticToken});
  }


  /**
   * Retrieve content space info and preferred fabric and blockchain URLs from the fabric
   *
   * @methodGroup Constructor
   * @namedParams
   * @param {string} configUrl - Full URL to the config endpoint
   * @param {Array<string>} kmsUrls - List of KMS urls to use for OAuth authentication
   * @param {string=} region - Preferred region - the fabric will auto-detect the best region if not specified
   * - Available regions: as-east au-east eu-east-north eu-west-north na-east-north na-east-south na-west-north na-west-south eu-east-south eu-west-south
   *
   * @return {Promise<Object>} - Object containing content space ID and fabric and ethereum URLs
   */
  static async Configuration({
    configUrl,
    kmsUrls=[],
    region
  }) {
    try {
      const uri = new URI(configUrl);
      uri.pathname("/config");

      if(region) {
        uri.addSearch("elvgeo", region);
      }

      const fabricInfo = await Utils.ResponseToJson(
        HttpClient.Fetch(uri.toString())
      );

      // If any HTTPS urls present, throw away HTTP urls so only HTTPS will be used
      const filterHTTPS = uri => uri.toLowerCase().startsWith("https");

      let fabricURIs = fabricInfo.network.services.fabric_api;
      if(fabricURIs.find(filterHTTPS)) {
        fabricURIs = fabricURIs.filter(filterHTTPS);
      }

      let ethereumURIs = fabricInfo.network.services.ethereum_api;
      if(ethereumURIs.find(filterHTTPS)) {
        ethereumURIs = ethereumURIs.filter(filterHTTPS);
      }

      let authServiceURIs = fabricInfo.network.services.authority_service || [];
      if(authServiceURIs.find(filterHTTPS)) {
        authServiceURIs = authServiceURIs.filter(filterHTTPS);
      }

      const searchURIs = fabricInfo.network.services.search || [];

      const fabricVersion = Math.max(...(fabricInfo.network.api_versions || [2]));

      return {
        nodeId: fabricInfo.node_id,
        contentSpaceId: fabricInfo.qspace.id,
        networkId: (fabricInfo.qspace.ethereum || {}).network_id,
        networkName: ((fabricInfo.qspace || {}).names || [])[0],
        fabricURIs,
        ethereumURIs,
        authServiceURIs,
        kmsURIs: kmsUrls,
        searchURIs,
        fabricVersion
      };
    } catch(error) {
      // eslint-disable-next-line no-console
      console.error("Error retrieving fabric configuration:");
      // eslint-disable-next-line no-console
      console.error(error);

      throw error;
    }
  }

  /**
   * Create a new ElvClient for the specified network
   *
   * @methodGroup Constructor
   * @namedParams
   * @param {string} networkName - Name of the network to connect to ("main", "demo", "test)
   * @param {string=} region - Preferred region - the fabric will auto-detect the best region if not specified
   * - Available regions: as-east au-east eu-east-north eu-west-north na-east-north na-east-south na-west-north na-west-south eu-east-south eu-west-south
   * @param {string=} trustAuthorityId - (OAuth) The ID of the trust authority to use for OAuth authentication   * @param {boolean=} noCache=false - If enabled, blockchain transactions will not be cached
   * @param {string=} staticToken - Static token that will be used for all authorization in place of normal auth
   * @param {number=} ethereumContractTimeout=10 - Number of seconds to wait for contract calls
   * @param {boolean=} noAuth=false - If enabled, blockchain authorization will not be performed
   *
   * @return {Promise<ElvClient>} - New ElvClient connected to the specified content fabric and blockchain
   */
  static async FromNetworkName({
    networkName,
    region,
    trustAuthorityId,
    staticToken,
    ethereumContractTimeout=10,
    noCache=false,
    noAuth=false,
    assumeV3
  }) {
    const configUrl = networks[networkName];

    if(!configUrl) { throw Error("Invalid network name: " + networkName); }

    return await this.FromConfigurationUrl({
      configUrl,
      region,
      trustAuthorityId,
      staticToken,
      ethereumContractTimeout,
      noCache,
      noAuth,
      assumeV3
    });
  }

  /**
   * Create a new ElvClient from the specified configuration URL
   *
   * @methodGroup Constructor
   * @namedParams
   * @param {string} configUrl - Full URL to the config endpoint
   * @param {string=} region - Preferred region - the fabric will auto-detect the best region if not specified
   * - Available regions: as-east au-east eu-east-north eu-west-north na-east-north na-east-south na-west-north na-west-south eu-east-south eu-west-south
   * @param {string=} trustAuthorityId - (OAuth) The ID of the trust authority to use for OAuth authentication   * @param {boolean=} noCache=false - If enabled, blockchain transactions will not be cached
   * @param {string=} staticToken - Static token that will be used for all authorization in place of normal auth
   * @param {number=} ethereumContractTimeout=10 - Number of seconds to wait for contract calls
   * @param {boolean=} noAuth=false - If enabled, blockchain authorization will not be performed
   *
   * @return {Promise<ElvClient>} - New ElvClient connected to the specified content fabric and blockchain
   */
  static async FromConfigurationUrl({
    configUrl,
    region,
    trustAuthorityId,
    staticToken,
    ethereumContractTimeout=10,
    noCache=false,
    noAuth=false,
    assumeV3=false
  }) {
    const {
      contentSpaceId,
      networkId,
      networkName,
      fabricURIs,
      ethereumURIs,
      authServiceURIs,
      searchURIs,
      fabricVersion
    } = await ElvClient.Configuration({
      configUrl,
      region
    });

    const client = new ElvClient({
      contentSpaceId,
      networkId,
      networkName,
      fabricVersion,
      fabricURIs,
      ethereumURIs,
      authServiceURIs,
      searchURIs,
      ethereumContractTimeout,
      trustAuthorityId,
      staticToken,
      noCache,
      noAuth,
      assumeV3
    });

    client.configUrl = configUrl;

    return client;
  }

  async InitializeClients({staticToken}={}) {
    // Cached info
    this.contentTypes = {};
    this.encryptionConks = {};
    this.stateChannelAccess = {};
    this.objectTenantIds = {};
    this.objectLibraryIds = {};
    this.objectImageUrls = {};
    this.visibilityInfo = {};
    this.inaccessibleLibraries = {};

    const uris = this.service === "search" ? this.searchURIs : this.fabricURIs;
    this.HttpClient = new HttpClient({uris, debug: this.debug});
    this.AuthHttpClient = new HttpClient({uris: this.authServiceURIs, debug: this.debug});
    this.ethClient = new EthClient({client: this, uris: this.ethereumURIs, networkId: this.networkId, debug: this.debug, timeout: this.ethereumContractTimeout});

    if(!this.signer) {
      const wallet = this.GenerateWallet();
      const signer = wallet.AddAccountFromMnemonic({mnemonic: wallet.GenerateMnemonic()});

      this.SetSigner({signer, reset: false});
      this.SetStaticToken({token: staticToken});
    }

    this.authClient = new AuthorizationClient({
      client: this,
      contentSpaceId: this.contentSpaceId,
      signer: this.signer,
      noCache: this.noCache,
      noAuth: this.noAuth,
      debug: this.debug
    });

    this.userProfileClient = new UserProfileClient({
      client: this,
      debug: this.debug
    });

    // Initialize crypto wasm
    this.Crypto = Crypto;
    this.Crypto.ElvCrypto();
  }

  ConfigUrl() {
    return this.configUrl;
  }

  SetAuth(auth) {
    this.noAuth = !auth;
    this.authClient.noAuth = !auth;
  }

  /**
   * Update fabric URLs to prefer the specified region.
   *
   * Note: Client must have been initialized with FromConfiguration
   *
   * @methodGroup Nodes
   * @namedParams
   * @param {string} region - Preferred region - the fabric will auto-detect the best region if not specified
   * - Available regions: as-east au-east eu-east-north eu-west-north na-east-north na-east-south na-west-north na-west-south eu-east-south eu-west-south
   *
   * @return {Promise<Object>} - An object containing the updated fabric, ethereum, auth service, and search URLs in order of preference
   */
  async UseRegion({region}) {
    if(!this.configUrl) {
      throw Error("Unable to change region: Configuration URL not set");
    }

    const {fabricURIs, ethereumURIs, authServiceURIs, searchURIs} = await ElvClient.Configuration({
      configUrl: this.configUrl,
      region
    });

    this.authServiceURIs = authServiceURIs;
    this.fabricURIs = fabricURIs;
    this.ethereumURIs = ethereumURIs;
    this.searchURIs = searchURIs;

    this.HttpClient.uris = fabricURIs;
    this.HttpClient.uriIndex = 0;

    this.ethClient.ethereumURIs = ethereumURIs;
    this.ethClient.ethereumURIIndex = 0;

    return {
      fabricURIs,
      ethereumURIs,
      searchURIs
    };
  }

  /**
   * Reset fabric URLs to prefer the best region auto-detected by the fabric.
   *
   * Note: Client must have been initialized with FromConfiguration
   *
   * @methodGroup Nodes
   *
   * @return {Promise<Object>} - An object containing the updated fabric and ethereum URLs in order of preference
   */
  async ResetRegion() {
    if(!this.configUrl) {
      throw Error("Unable to change region: Configuration URL not set");
    }

    return await this.UseRegion({region: ""});
  }

  /**
   * Retrieve the node ID reported by the fabric for the specified region
   *
   * Note: Client must have been initialized with FromConfiguration
   *
   * @methodGroup Nodes
   *
   * @namedParams
   * @param {string} region - Region from which to retrieve the node ID
   *
   * @return {Promise<string>} - The node ID reported by the fabric
   */
  async NodeId({region}) {
    const {nodeId} = await ElvClient.Configuration({
      configUrl: this.configUrl,
      region
    });

    return nodeId;
  }

  /**
   * Retrieve the fabric, ethereum, auth service, and search nodes currently used by the client, in preference order
   *
   * @methodGroup Nodes
   *
   * @return {Promise<Object>} - An object containing the lists of fabric, ethereum, auth service, and search urls in use by the client
   */
  Nodes() {
    return {
      fabricURIs: this.fabricURIs,
      ethereumURIs: this.ethereumURIs,
      authServiceURIs: this.authServiceURIs,
      searchURIs: this.searchURIs
    };
  }

  /**
   * Set the client to use the specified fabric, ethereum, auth service, and search nodes, in preference order
   *
   * @namedParams
   * @param {Array<string>=} fabricURIs - A list of URLs for the fabric, in preference order
   * @param {Array<string>=} ethereumURIs - A list of URLs for the blockchain, in preference order
   * @param {Array<string>=} authServiceURIs - A list of URLs for the auth service, in preference order
   * @param {Array<string>=} searchURIs - A list of URLs for the search nodes, in preference order
   *
   * @methodGroup Nodes
   */
  SetNodes({fabricURIs, ethereumURIs, authServiceURIs, searchURIs}) {
    if(fabricURIs) {
      this.fabricURIs = fabricURIs;

      this.HttpClient.uris = fabricURIs;
      this.HttpClient.uriIndex = 0;
    }

    if(ethereumURIs) {
      this.ethereumURIs = ethereumURIs;

      this.ethClient.ethereumURIs = ethereumURIs;
      this.ethClient.ethereumURIIndex = 0;
    }

    if(authServiceURIs) {
      this.authServiceURIs = authServiceURIs;
      this.AuthHttpClient.uris = authServiceURIs;
      this.AuthHttpClient.uriIndex = 0;
    }

    if(searchURIs) {
      this.searchURIs = searchURIs;
    }
  }

  /**
   * Return information about how the client was connected to the network
   *
   * @methodGroup Nodes
   * @returns {Object} - The name, ID and configuration URL of the network
   */
  NetworkInfo() {
    return {
      name: this.networkName,
      id: this.networkId,
      configUrl: this.configUrl
    };
  }

  /* Wallet and signers */

  /**
   * Generate a new ElvWallet that is connected to the client's provider
   *
   * @methodGroup Signers
   * @returns {ElvWallet} - ElvWallet instance with this client's provider
   */
  GenerateWallet() {
    return new ElvWallet(this.ethClient.Provider());
  }

  /**
   * Remove the signer from this client
   *
   * @methodGroup Signers
   */
  ClearSigner() {
    this.signer = undefined;

    this.InitializeClients();
  }

  /**
   * Clear saved access and state channel tokens
   *
   * @methodGroup Access Requests
   */
  ClearCache() {
    this.authClient.ClearCache();
  }

  /**
   * Set the signer for this client to use for blockchain transactions
   *
   * @methodGroup Signers
   * @namedParams
   * @param {object} signer - The ethers.js signer object
   */
  SetSigner({signer, reset=true}) {
    this.staticToken = undefined;

    signer.connect(this.ethClient.Provider());
    signer.provider.pollingInterval = 500;
    this.signer = signer;

    if(reset) {
      this.InitializeClients();
    }
  }

  /**
   * Set signer using OAuth ID token
   *
   * @methodGroup Signers
   * @namedParams
   * @param {string=} idToken - OAuth ID token
   * @param {string=} authToken - Eluvio authorization token previously issued from OAuth ID token
   * @param {string=} tenantId - If specified, user will be associated with the tenant
   * @param {Object=} extraData - Additional data to pass to the login API
   * @param {Array<string>=} signerURIs - (Only if using custom OAuth) - URIs corresponding to the key server(s) to use
   * @param {boolean=} unsignedPublicAuth=false - If specified, the client will use an unsigned static token for calls that don't require authorization (reduces remote signature calls)
   */
  async SetRemoteSigner({idToken, authToken, tenantId, extraData, signerURIs, unsignedPublicAuth}) {
    const signer = new RemoteSigner({
      signerURIs: signerURIs || this.authServiceURIs,
      idToken,
      authToken,
      tenantId,
      provider: await this.ethClient.Provider(),
      extraData,
      unsignedPublicAuth
    });

    await signer.Initialize();

    this.SetSigner({signer});
  }

  /**
   * Set the signer for this client to use for blockchain transactions from an existing web3 provider.
   * Useful for integrating with MetaMask
   *
   * @see https://github.com/ethers-io/ethers.js/issues/59#issuecomment-358224800
   *
   * @methodGroup Signers
   * @namedParams
   * @param {object} provider - The web3 provider object
   */
  async SetSignerFromWeb3Provider({provider}) {
    this.staticToken = undefined;

    let ethProvider = new Ethers.providers.Web3Provider(provider);
    ethProvider.pollingInterval = 250;
    this.signer = ethProvider.getSigner();
    this.signer.address = await this.signer.getAddress();
    await this.InitializeClients();
  }

  /**
   * Initialize a new account using the provided funding and group tokens.
   *
   * This method will redeem the tokens for the current account (or create a new one if not set) in order to
   * retrieve funds and optionally have the user added to appropriate access groups.
   *
   * @methodGroup Signers
   * @namedParams
   * @param {string} tenantId - The ID of the tenant
   * @param {string} fundingToken - A token permitting the user to retrieve funds
   * @param {number=} funds=0.5 - The amount to fund this user. The maximum amount is limited by the token issuer.
   * @param {string=} groupToken - A token permitting the user to be added to access groups
   *
   * @return {string} - The address of the user
   */
  async CreateAccount({tenantId, fundingToken, funds=0.5, groupToken}) {
    if(!this.signer) {
      const wallet = this.GenerateWallet();
      const signer = wallet.AddAccountFromMnemonic({mnemonic: wallet.GenerateMnemonic()});

      this.SetSigner({signer});
    }

    await this.authClient.MakeKMSRequest({
      method: "POST",
      path: `/ks/otp/fnd/${tenantId}`,
      body: {
        toAddr: this.signer.address,
        amtStr: this.utils.EtherToWei(funds)
      },
      headers: {
        Authorization: `Bearer ${fundingToken}`
      }
    });

    await this.userProfileClient.CreateWallet();

    await this.userProfileClient.ReplaceUserMetadata({
      metadataSubtree: "tenantContractId",
      metadata: tenantId
    });

    if(groupToken) {
      await this.authClient.MakeKMSRequest({
        method: "POST",
        path: `/ks/otp/grp/${tenantId}`,
        body: {
          addAddr: this.signer.address,
        },
        headers: {
          Authorization: `Bearer ${groupToken}`
        }
      });
    }

    return this.utils.FormatAddress(this.signer.address);
  }

  /*
    TOKEN                  211b  PREFIX + BODY | aplsjcJf1HYcDDUuCdXcSZtU86nYK162YmYJeuqwMczEBJVkD5D5EvsBvVwYDRsf4hzDvBWMoe9piBpqx...
    PREFIX                   6b  aplsjc | apl=plain s=ES256K jc=json-compressed
    BODY                   205b  base58(SIGNATURE + PAYLOAD)
    SIGNATURE + PAYLOAD    151b  151b * 138 / 100 + 1 = 209b (>= 205b)
    SIGNATURE               66b  ES256K_Di9Lu83mz4wMoehCEeQhKpJJ7ApmDZLumAa2Cge48F6EHYnbn8msATGGpjucScwimei1TWGd7aeyQY45AdXd5tT1Z
    PAYLOAD                 85b  json-compressed
    json                    79b  {"adr":"VVf4DQU357tDnZGYQeDrntRJ5rs=","spc":"ispc3ANoVSzNA3P6t7abLR69ho5YPPZU"}
   */

  async PersonalSign({
    message,
    addEthereumPrefix,
    Sign
  }) {
    if(!Sign) {
      Sign = async message => this.authClient.Sign(message);
    }

    if(addEthereumPrefix) {
      message = Ethers.utils.keccak256(Buffer.from(`\x19Ethereum Signed Message:\n${message.length}${message}`, "utf-8"));
    }

    return await Sign(message);
  }

  /**
   * Create a signed authorization token that can be used to authorize against the fabric
   *
   * @methodGroup Authorization
   * @namedParams
   * @param {number} duration=86400000 - Time until the token expires, in milliseconds (1 hour = 60 * 60 * 1000 = 3600000). Default is 24 hours.
   * @param {Object=} spec - Additional attributes for this token
   * @param {string=} address - Address of the signing account - if not specified, the current signer address will be used.
   * @param {function=} Sign - If specified, this function will be used to produce the signature instead of the client's current signer
   * @param {boolean=} addEthereumPrefix=true - If specified, the 'Ethereum Signed Message' prefixed hash format will be performed. Disable this if the provided Sign method already does this (e.g. Metamask)
   */
  async CreateFabricToken({
    duration=24 * 60 * 60 * 1000,
    spec={},
    address,
    Sign,
    addEthereumPrefix=true,
  }={}) {
    address = address || this.CurrentAccountAddress();

    let token = {
      ...spec,
      sub:`iusr${Utils.AddressToHash(address)}`,
      adr: Buffer.from(address.replace(/^0x/, ""), "hex").toString("base64"),
      spc: await this.ContentSpaceId(),
      iat: Date.now(),
      exp: Date.now() + duration,
    };

    let message = `Eluvio Content Fabric Access Token 1.0\n${JSON.stringify(token)}`;

    const signature = await this.PersonalSign({message, addEthereumPrefix, Sign});

    const compressedToken = Pako.deflateRaw(Buffer.from(JSON.stringify(token), "utf-8"));
    return `acspjc${this.utils.B58(
      Buffer.concat([
        Buffer.from(signature.replace(/^0x/, ""), "hex"),
        Buffer.from(compressedToken)
      ])
    )}`;
  }


  /**
   * Issue a self-signed authorization token
   *
   * @methodGroup Authorization
   * @namedParams
   * @param {string=} libraryId - Library ID to authorize
   * @param {string=} objectId - Object ID to authorize
   * @param {string=} versionHash - Version hash to authorize
   * @param {string=} policyId - The object ID of the policy for this token
   * @param {string=} subject - The subject of the token
   * @param {string} grantType=read - Permissions to grant for this token. Options: "access", "read", "create", "update", "read-crypt"
   * @param {number} duration - Time until the token expires, in milliseconds (1 hour = 60 * 60 * 1000 = 3600000)
   * @param {boolean} allowDecryption=false - If specified, the re-encryption key will be included in the token,
   * enabling the user of this token to download encrypted content from the specified object
   * @param {Object=} context - Additional JSON context
   */
  async CreateSignedToken({
    libraryId,
    objectId,
    versionHash,
    policyId,
    subject,
    grantType="read",
    allowDecryption=false,
    duration,
    context={}
  }) {
    if(!subject) {
      subject = `iusr${this.utils.AddressToHash(await this.CurrentAccountAddress())}`;
    }

    if(policyId) {
      context["elv:delegation-id"] = policyId;
    }

    let token = {
      adr: Buffer.from(await this.CurrentAccountAddress().replace(/^0x/, ""), "hex").toString("base64"),
      sub: subject,
      spc: await this.ContentSpaceId(),
      iat: Date.now(),
      exp: Date.now() + duration,
      gra: grantType,
      ctx: context
    };

    if(versionHash) {
      objectId = this.utils.DecodeVersionHash(versionHash).objectId;
    }

    if(objectId) {
      token.qid = objectId;

      if(!libraryId) {
        libraryId = await this.ContentObjectLibraryId({objectId});
      }
    }

    if(libraryId) {
      token.lib = libraryId;
    }

    if(allowDecryption) {
      const cap = await this.authClient.ReEncryptionConk({libraryId, objectId});
      token.apk = cap.public_key;
    }

    const compressedToken = Pako.deflateRaw(Buffer.from(JSON.stringify(token), "utf-8"));
    const signature = await this.authClient.Sign(Ethers.utils.keccak256(compressedToken));

    return `aessjc${this.utils.B58(Buffer.concat([
      Buffer.from(signature.replace(/^0x/, ""), "hex"), 
      Buffer.from(compressedToken)
    ]))}`;
  }

  /**
   * Get the account address of the current signer
   *
   * @methodGroup Signers
   * @returns {string} - The address of the current signer
   */
  CurrentAccountAddress() {
    return this.signer ? this.utils.FormatAddress(this.signer.address) : "";
  }

  /**
   * Set the OAuth token for use in state channel calls
   *
   * @methodGroup Authorization
   * @namedParams
   * @param {string} token - The OAuth ID token
   */
  async SetOauthToken({token}) {
    this.oauthToken = token;

    const wallet = this.GenerateWallet();
    const signer = wallet.AddAccountFromMnemonic({mnemonic: wallet.GenerateMnemonic()});

    this.SetSigner({signer});
  }

  /**
   * Set the signer for this client via OAuth token. The client will exchange the given token
   * for the user's private key using the KMS specified in the configuration.
   *
   * NOTE: The KMS URL(s) must be set in the initial configuration of the client (FromConfigurationUrl)
   *
   * @methodGroup Authorization
   * @namedParams
   * @param {string} token - The OAuth ID
   */
  async SetSignerFromOauthToken({token}) {
    if(!this.trustAuthorityId) {
      throw Error("Unable to authorize with OAuth token: No trust authority ID set");
    }

    const wallet = this.GenerateWallet();

    try {
      if(!this.kmsURIs) {
        // Make dummy client with dummy account to allow calling of contracts
        const client = await ElvClient.FromConfigurationUrl({configUrl: this.configUrl});
        client.SetSigner({
          signer: wallet.AddAccountFromMnemonic({mnemonic: wallet.GenerateMnemonic()})
        });

        const {urls} = await client.authClient.KMSInfo({
          kmsId: this.trustAuthorityId
        });

        if(!urls || urls.length === 0) {
          throw Error("Unable to authorize with OAuth token: No KMS URLs set");
        }

        this.kmsURIs = urls;
      }

      this.oauthToken = token;

      const path = "/ks/jwt/wlt";
      const httpClient = new HttpClient({uris: this.kmsURIs, debug: this.debug});

      const response = await this.utils.ResponseToJson(
        httpClient.Request({
          headers: {Authorization: `Bearer ${token}`},
          method: "PUT",
          path,
          forceFailover: true
        })
      );

      const privateKey = response["UserSKHex"];

      this.SetSigner({signer: wallet.AddAccount({privateKey})});

      // Ensure wallet is initialized
      await this.userProfileClient.WalletAddress();
    } catch(error) {
      this.Log("Failed to set signer from OAuth token:", true);
      this.Log(error, true);

      await this.ClearSigner();

      throw error;
    }
  }

  /**
   * Set a static token for the client to use for all authorization
   *
   * @methodGroup Authorization
   * @namedParams
   * @param {string=} token - The static token to use. If not provided, the default static token will be set.
   */
  SetStaticToken({token}={}) {
    if(!token) {
      token = this.utils.B64(JSON.stringify({qspace_id: this.contentSpaceId}));
    }

    this.staticToken = token;
  }

  /**
   * Clear the set static token for the client
   */
  ClearStaticToken() {
    this.staticToken = undefined;
  }

  /**
   * Authorize the client against the specified policy.
   *
   * NOTE: After authorizing, the client will only be able to access content allowed by the policy
   *
   * @methodGroup Authorization
   * @namedParams
   * @param {string} objectId - The ID of the policy object
   */
  async SetPolicyAuthorization({objectId}) {
    this.SetStaticToken({
      token: await this.GenerateStateChannelToken({objectId})
    });
  }

  /**
   * Create a signature for the specified string
   *
   * @param {string} string - The string to sign
   * @return {Promise<string>} - The signed string
   */
  async Sign(string) {
    const signature = await this.authClient.Sign(Ethers.utils.keccak256(Ethers.utils.toUtf8Bytes(string)));
    return this.utils.FormatSignature(signature);
  }

  /**
   * Encrypt the given string or object with the current signer's public key
   *
   * @namedParams
   * @param {string | Object} message - The string or object to encrypt
   * @param {string=} publicKey - If specified, message will be encrypted with this public key instead of the current user's
   *
   * @return {Promise<string>} - The encrypted message
   */
  async EncryptECIES({message, publicKey}) {
    if(!this.signer) {
      throw "Signer not set";
    }

    ValidatePresence("message", message);

    return await this.Crypto.EncryptConk(message, publicKey || this.signer._signingKey().publicKey);
  }

  /**
   * Decrypt the given encrypted message with the current signer's private key
   *
   * @namedParams
   * @param {string} message - The message to decrypt
   *
   * @return {Promise<string | Object>} - The decrypted string or object
   */
  async DecryptECIES({message}) {
    if(!this.signer) {
      throw "Signer not set";
    }

    ValidatePresence("message", message);

    return await this.Crypto.DecryptCap(message, this.signer._signingKey().privateKey);
  }

  /**
   * Request the specified URL with the given method and body, and return the result in the specified format
   *
   * @param {string} url - URL to request
   * @param {string=} format="json" - Format of response
   * @param {string=} method="GET" - Request method
   * @param {object=} body - Request body
   * @param {object=} headers - Request headers
   *
   * @return {Promise<*>} - Response in the specified format
   */
  async Request({url, format="json", method="GET", headers = {}, body}) {
    return this.utils.ResponseToFormat(
      format,
      HttpClient.Fetch(
        url,
        {
          method,
          headers,
          body
        }
      )
    );
  }

  /* FrameClient related */

  // Whitelist of methods allowed to be called using the frame API
  FrameAllowedMethods() {
    const forbiddenMethods = [
      "constructor",
      "AccessGroupMembershipMethod",
      "CallFromFrameMessage",
      "ClearSigner",
      "CreateAccount",
      "EnableMethodLogging",
      "FormatBlockNumbers",
      "FrameAllowedMethods",
      "FromConfigurationUrl",
      "GenerateWallet",
      "InitializeClients",
      "Log",
      "PersonalSign",
      "SetRemoteSigner",
      "SetSigner",
      "SetSignerFromWeb3Provider",
      "Sign",
      "ToggleLogging"
    ];

    return Object.getOwnPropertyNames(Object.getPrototypeOf(this))
      .filter(method => typeof this[method] === "function" && !forbiddenMethods.includes(method));
  }

  // Call a method specified in a message from a frame
  async CallFromFrameMessage(message, Respond) {
    if(message.type !== "ElvFrameRequest") {
      return;
    }

    let callback;
    if(message.callbackId) {
      callback = (result) => {
        Respond(this.utils.MakeClonable({
          type: "ElvFrameResponse",
          requestId: message.callbackId,
          response: result
        }));
      };

      message.args.callback = callback;
    }

    try {
      const method = message.calledMethod;

      let methodResults;
      if(message.module === "userProfileClient") {
        if(!this.userProfileClient.FrameAllowedMethods().includes(method)) {
          throw Error("Invalid user profile method: " + method);
        }

        methodResults = await this.userProfileClient[method](message.args);
      } else {
        if(!this.FrameAllowedMethods().includes(method)) {
          throw Error("Invalid method: " + method);
        }

        methodResults = await this[method](message.args);
      }

      Respond(this.utils.MakeClonable({
        type: "ElvFrameResponse",
        requestId: message.requestId,
        response: methodResults
      }));
    } catch(error) {
      // eslint-disable-next-line no-console
      this.Log(
        `Frame Message Error:
        Method: ${message.calledMethod}
        Arguments: ${JSON.stringify(message.args, null, 2)}
        Error: ${typeof error === "object" ? JSON.stringify(error, null, 2) : error}`,
        true
      );

      // eslint-disable-next-line no-console
      console.error(error);

      const responseError = error instanceof Error ? error.message : error;
      Respond(this.utils.MakeClonable({
        type: "ElvFrameResponse",
        requestId: message.requestId,
        error: responseError
      }));
    }
  }
}

Object.assign(ElvClient.prototype, require("./client/AccessGroups"));
Object.assign(ElvClient.prototype, require("./client/ContentAccess"));
Object.assign(ElvClient.prototype, require("./client/Contracts"));
Object.assign(ElvClient.prototype, require("./client/Files"));
Object.assign(ElvClient.prototype, require("./client/ABRPublishing"));
Object.assign(ElvClient.prototype, require("./client/ContentManagement"));
Object.assign(ElvClient.prototype, require("./client/NTP"));
Object.assign(ElvClient.prototype, require("./client/NFT"));

exports.ElvClient = ElvClient;<|MERGE_RESOLUTION|>--- conflicted
+++ resolved
@@ -1,10 +1,4 @@
-<<<<<<< HEAD
-if(typeof globalThis.Buffer === "undefined") {
-  globalThis.Buffer = require("buffer/").Buffer;
-}
-=======
-const Buffer = require("buffer/").Buffer;
->>>>>>> 9cfd43b7
+if(typeof globalThis.Buffer === "undefined") { globalThis.Buffer = require("buffer/").Buffer; }
 
 const URI = require("urijs");
 const Ethers = require("ethers");
